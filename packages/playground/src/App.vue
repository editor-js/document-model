--- conflicted
+++ resolved
@@ -4,13 +4,6 @@
 import { EditorDocument, EditorJSModel, EventType } from '@editorjs/model';
 import Core from '@editorjs/core';
 // import { data } from '@editorjs/model/dist/mocks/data.js';
-<<<<<<< HEAD
-import { onMounted, ref } from 'vue';
-
-const model = new EditorJSModel();
-model.initializeDocument({
-  blocks: [{
-=======
 import { ref } from 'vue';
 import { Input, Node } from './components';
 
@@ -19,7 +12,6 @@
  */
 const model = new EditorJSModel({
   blocks: [ {
->>>>>>> 927cafb4
     name: 'paragraph',
     data: {
       text1: {
@@ -40,21 +32,15 @@
         $t: 't',
       },
     },
-<<<<<<< HEAD
-  }]
-})
-const eDocument = ref(new EditorDocument(model.serialized));
-=======
   } ],
 });
-const document = ref(new EditorDocument(model.serialized));
+const eDocument = ref(new EditorDocument(model.serialized));
 const caretAdapter = new CaretAdapter(window.document.body, model);
 /**
  * Block Tool Adapter instance will be passed to a Tool constructor by Editor.js core
  */
 const blockToolAdapter = new BlockToolAdapter(model, caretAdapter, 0);
 const anotherBlockToolAdapter = new BlockToolAdapter(model, caretAdapter, 1);
->>>>>>> 927cafb4
 
 const serialized = ref(model.serialized);
 
@@ -65,17 +51,16 @@
 
 onMounted(() => {
   const editor = new Core({
-  holder: document.getElementById('editorjs') as HTMLElement,
-  data: {
-    blocks: [ {
-      type: 'paragraph',
-      data: {
-        text: 'Hello, World!',
-      },
-    } ],
-  } 
-})
-
+    holder: document.getElementById('editorjs') as HTMLElement,
+    data: {
+      blocks: [ {
+        type: 'paragraph',
+        data: {
+          text: 'Hello, World!',
+        },
+      } ],
+    } 
+  })
 });
 
 </script>
