<script setup lang="ts">
import CaretIndex from '@/components/CaretIndex.vue';
<<<<<<< HEAD
import { BlockToolAdapter, CaretAdapter, InlineTool, InlineToolsAdapter } from '@editorjs/dom-adapters';
import { createInlineToolName, EditorDocument, EditorJSModel, EventType, InlineFragment, TextRange } from '@editorjs/model';
import { ref } from 'vue';
import { make } from '@editorjs/dom';
import { FormattingAction, IntersectType } from '@editorjs/model/src/entities';
import { Input, Toolbar } from './components';
import { InlineToolbar } from './components/Toolbar';

/**
 * Inline tool mock for playground
 */
const italicTool = {
  name: createInlineToolName('italic'),
  create() {
    return make('i');
  },
  intersectType: IntersectType.Extend,
  getAction(range: TextRange, fragments: InlineFragment[]) {
    const action = fragments.length === 0 ? FormattingAction.Format : FormattingAction.Unformat;

    return {
      action,
      range,
    };
  },
} satisfies InlineTool;

/**
 * Bold tool mock for playground
 */
const boldTool = {
  name: createInlineToolName('bold'),
  create() {
    return make('b');
  },
  intersectType: IntersectType.Extend,
  getAction(range: TextRange, fragments: InlineFragment[]) {
    const action = fragments.length === 0 ? FormattingAction.Format : FormattingAction.Unformat;

    return {
      action,
      range,
    };
  },
} satisfies InlineTool;

const tools: InlineTool[] = [italicTool, boldTool];
=======
import { BlockToolAdapter, CaretAdapter } from '@editorjs/dom-adapters';
import { EditorDocument, EditorJSModel, EventType } from '@editorjs/model';
import Core from '@editorjs/core';
// import { data } from '@editorjs/model/dist/mocks/data.js';
import { ref, onMounted } from 'vue';
import { Input, Node } from './components';
>>>>>>> 9a330393

/**
 * Every instance here will be created by Editor.js core
 */
const model = new EditorJSModel();

model.initializeDocument({
  blocks: [
    {
      name: 'paragraph',
      data: {
        text1: {
          value: 'This is contenteditable',
          $t: 't',
        },
        text2: {
          value: 'This is input element',
          $t: 't',
        },
      },
    },
    {
      name: 'paragraph',
      data: {
        text2: {
          value: 'This is textarea element',
          $t: 't',
        },
      },
    },
  ],
});
const editorDocument = ref(new EditorDocument());

editorDocument.value.initialize(model.serialized.blocks);

const caretAdapter = new CaretAdapter(window.document.body, model);
/**
 * Block Tool Adapter instance will be passed to a Tool constructor by Editor.js core
 */
const blockToolAdapter = new BlockToolAdapter(model, caretAdapter, 0);
const anotherBlockToolAdapter = new BlockToolAdapter(model, caretAdapter, 1);
const inlineToolAdapter = new InlineToolsAdapter(model, caretAdapter);

const serialized = ref(model.serialized);

model.addEventListener(EventType.Changed, () => {
  serialized.value = model.serialized;
  editorDocument.value = new EditorDocument();
  editorDocument.value.initialize(model.serialized.blocks);
});

onMounted(() => {
  new Core({
    holder: document.getElementById('editorjs') as HTMLElement,
    data: {
      blocks: [ {
        type: 'paragraph',
        data: {
          text: 'Hello, World!',
        },
      } ],
    },
  });
});

const inlineToolbar = new InlineToolbar(model, inlineToolAdapter, tools);
</script>

<template>
  <div
    :class="$style.container"
  >
    <div :class="$style.header">
      <img
        src="./assets/editorjs.svg"
        alt="Editor.js logo"
      >
      Editor.js Document Playground
    </div>
<<<<<<< HEAD
  </div>
  <div :class="$style.body">
    <div :class="$style.playground">
      <CaretIndex :model="model" />
      <Input
        :block-tool-adapter="blockToolAdapter"
        type="contenteditable"
        name="text1"
        value="This is contenteditable"
      />
      <Input
        :block-tool-adapter="blockToolAdapter"
        type="input"
        name="text2"
        value="This is input element"
      />
      <Input
        :block-tool-adapter="anotherBlockToolAdapter"
        type="textarea"
        name="text2"
        value="This is textarea element"
      />
      <Toolbar
        :show="inlineToolbar.show"
        :tools="tools"
        :toolbar="inlineToolbar"
      />
      <pre>{{ serialized }}</pre>
    </div>
    <div :class="$style.output">
      <Node
        :node="document"
=======
    <div :class="$style.body">
      <div :class="$style.playground">
        <CaretIndex :model="model" />
        <Input
          :block-tool-adapter="blockToolAdapter"
          type="contenteditable"
          name="text1"
          value="This is contenteditable"
        />
        <Input
          :block-tool-adapter="blockToolAdapter"
          type="input"
          name="text2"
          value="This is input element"
        />
        <Input
          :block-tool-adapter="anotherBlockToolAdapter"
          type="textarea"
          name="text2"
          value="This is textarea element"
        />
        <pre>{{ serialized }}</pre>
      </div>
      <div :class="$style.output">
        <Node
          :node="editorDocument"
        />
      </div>
      <div
        id="editorjs"
        :class="$style.editor"
>>>>>>> 9a330393
      />
    </div>
  </div>
</template>

<style module>

.container {
  height: 100%;
}

.body {
  padding: 16px;
  display: grid;
  grid-template-columns: 50% 50%;
  grid-gap: 16px;
}

.playground {
  max-width: 100%;
  overflow: auto;
  font-size: 12px;
  line-height: 1.5;
  font-family: var(--rounded-family);
}

.output {

}

.header {
  font-weight: 500;
  padding: 8px 16px;
  display: flex;
  align-items: center;
  position: sticky;
  top: 0;
  background: var(--background);
}

.header img {
  height: 20px;
  margin-right: 0.6em;
}

.property {
  font-family: var(--rounded-family);
  font-size: 14px;
  font-weight: 450;
}

.editor {
  background-color: #111;
  border-radius: 8px;
  padding: 10px;
}
</style><|MERGE_RESOLUTION|>--- conflicted
+++ resolved
@@ -1,9 +1,9 @@
 <script setup lang="ts">
 import CaretIndex from '@/components/CaretIndex.vue';
-<<<<<<< HEAD
 import { BlockToolAdapter, CaretAdapter, InlineTool, InlineToolsAdapter } from '@editorjs/dom-adapters';
 import { createInlineToolName, EditorDocument, EditorJSModel, EventType, InlineFragment, TextRange } from '@editorjs/model';
-import { ref } from 'vue';
+import Core from '@editorjs/core';
+import { ref, onMounted } from 'vue';
 import { make } from '@editorjs/dom';
 import { FormattingAction, IntersectType } from '@editorjs/model/src/entities';
 import { Input, Toolbar } from './components';
@@ -48,14 +48,6 @@
 } satisfies InlineTool;
 
 const tools: InlineTool[] = [italicTool, boldTool];
-=======
-import { BlockToolAdapter, CaretAdapter } from '@editorjs/dom-adapters';
-import { EditorDocument, EditorJSModel, EventType } from '@editorjs/model';
-import Core from '@editorjs/core';
-// import { data } from '@editorjs/model/dist/mocks/data.js';
-import { ref, onMounted } from 'vue';
-import { Input, Node } from './components';
->>>>>>> 9a330393
 
 /**
  * Every instance here will be created by Editor.js core
@@ -136,7 +128,6 @@
       >
       Editor.js Document Playground
     </div>
-<<<<<<< HEAD
   </div>
   <div :class="$style.body">
     <div :class="$style.playground">
@@ -168,40 +159,11 @@
     </div>
     <div :class="$style.output">
       <Node
-        :node="document"
-=======
-    <div :class="$style.body">
-      <div :class="$style.playground">
-        <CaretIndex :model="model" />
-        <Input
-          :block-tool-adapter="blockToolAdapter"
-          type="contenteditable"
-          name="text1"
-          value="This is contenteditable"
-        />
-        <Input
-          :block-tool-adapter="blockToolAdapter"
-          type="input"
-          name="text2"
-          value="This is input element"
-        />
-        <Input
-          :block-tool-adapter="anotherBlockToolAdapter"
-          type="textarea"
-          name="text2"
-          value="This is textarea element"
-        />
-        <pre>{{ serialized }}</pre>
-      </div>
-      <div :class="$style.output">
-        <Node
-          :node="editorDocument"
-        />
-      </div>
+        :node="editorDocument"
+      />
       <div
         id="editorjs"
         :class="$style.editor"
->>>>>>> 9a330393
       />
     </div>
   </div>
