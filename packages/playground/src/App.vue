--- conflicted
+++ resolved
@@ -1,64 +1,4 @@
 <script setup lang="ts">
-<<<<<<< HEAD
-import { Node } from './components';
-import { EditorDocument, EditorJSModel } from '@editorjs/model';
-import { data } from '../../model/src/mocks/data.ts';
-import { InlineToolAdapter } from '@editorjs/dom-adapters';
-import { onMounted, ref } from 'vue';
-
-
-const dataRef = ref({ blocks: [ data.blocks[1] ] });
-
-const input = ref<HTMLElement | null>(null);
-let adapterRef: InlineToolAdapter;
-const documentRef = ref<EditorDocument | null>(new EditorDocument(dataRef.value));
-
-const onFormat = (tool: string) => {
-  adapterRef?.format(tool);
-};
-const onUnformat = (tool: string) => {
-  adapterRef?.unformat(tool);
-};
-
-onMounted(() => {
-  const model = new EditorJSModel(dataRef.value);
-
-  model.addEventListener('changed', () => {
-    dataRef.value = model.serialized;
-
-    documentRef.value = new EditorDocument(dataRef.value);
-    window.doc = documentRef.value;
-  });
-
-  const adapter = new InlineToolAdapter(model, 0, 'text', input.value);
-
-  const tool1 = {
-    name: 'bold',
-    create() {
-      return window.document.createElement('b');
-    },
-  };
-  const tool2 = {
-    name: 'italic',
-    create() {
-      return window.document.createElement('i');
-    },
-  };
-
-  adapter.attachTool(tool1);
-  adapter.attachTool(tool2);
-
-  adapterRef = adapter;
-
-  // adapter.format('bold', 10, 90);
-  // adapter.format('italic', 20, 80);
-  // adapter.unformat('bold', 30, 70);
-
-  window.model = model;
-  window.adapter = adapter;
-  window.doc = documentRef.value;
-});
-=======
 import { Node, Input } from './components';
 import { EditorDocument, EditorJSModel } from '@editorjs/model';
 import { data } from '@editorjs/model/dist/mocks/data.js';
@@ -66,7 +6,6 @@
 const document = new EditorDocument(data);
 const model = new EditorJSModel(data);
 
->>>>>>> 53908598
 </script>
 
 <template>
@@ -81,39 +20,15 @@
       Editor.js Document Playground
     </div>
     <div :class="$style.body">
-<<<<<<< HEAD
-      <div :class="$style.input">
-        <div
-          ref="input"
-          contenteditable="true"
-          style="font-size: 20px"
-        >
-          {{ data.blocks[1].data.text.value }}
-        </div>
-        <button @click="onFormat('bold')">
-          Format Bold
-        </button>
-        <button @click="onFormat('italic')">
-          Format Italic
-        </button>
-        <button @click="onUnformat('bold')">
-          Unformat Bold
-        </button>
-        <button @click="onUnformat('italic')">
-          Unformat Italic
-        </button>
-        <pre>{{ dataRef }}</pre>
-=======
       <div :class="$style.playground">
         <Input
           :model="model"
         />
         <pre>{{ data }}</pre>
->>>>>>> 53908598
       </div>
       <div :class="$style.output">
         <Node
-          :node="documentRef"
+          :node="document"
         />
       </div>
     </div>
