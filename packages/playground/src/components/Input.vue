--- conflicted
+++ resolved
@@ -60,12 +60,8 @@
   font-size: 22px;
   outline: none;
   font-family: inherit;
-<<<<<<< HEAD
-=======
 }
-
 .contenteditable {
->>>>>>> dada2911
   white-space: pre;
 }
 </style>