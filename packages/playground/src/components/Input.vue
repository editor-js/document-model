<script setup lang="ts">
import { onMounted, ref } from 'vue';
import { BlockToolAdapter } from '@editorjs/dom-adapters';
import {
  createDataKey
} from '@editorjs/model';

const input = ref<HTMLElement | null>(null);
<<<<<<< HEAD
const props = defineProps<{
  /**
   * Block Tool Adapter instance to use for the input
   */
  blockToolAdapter: BlockToolAdapter;

  /**
   * Input type to use
   */
  type: 'contenteditable' | 'input' | 'textarea';

  /**
   * Input name
   * Used as data key for the Editor.js Model
   */
  name: string;

  /**
   * Optional input value
   */
  value?: string;
}>();

=======

const props = defineProps<{
  /**
   * Block Tool Adapter instance to use for the input
   */
  blockToolAdapter: BlockToolAdapter;

  /**
   * Input type to use
   */
  type: 'contenteditable' | 'input' | 'textarea';

  /**
   * Input name
   * Used as data key for the Editor.js Model
   */
  name: string;

  /**
   * Optional input value
   */
  value?: string;
}>();

>>>>>>> 1c409765
onMounted(() => {
  if (input.value !== null) {
    props.blockToolAdapter.attachInput(createDataKey(props.name), input.value);
  }
});

</script>
<template>
  <!-- eslint-disable vue/no-v-text-v-html-on-component vue/no-v-html -->
  <component
    :is="type === 'contenteditable' ? 'div' : type"
    ref="input"
    :contenteditable="type === 'contenteditable' ? true : undefined"
    type="text"
    :class="$style.input"
    :value="type !== 'contenteditable' ? value : undefined"
    v-html="type === 'contenteditable' ? value : undefined"
  />
</template>


<style module>
.input {
  width: 100%;
  box-sizing: border-box;
  padding: 8px 14px;
  margin-bottom: 8px;
  background-color: rgba(0, 0, 0, 0.2);
  border: 0;
  border-radius: 10px;
  font-size: 22px;
  outline: none;
<<<<<<< HEAD
  font-family: inherit;
=======

  font-family: inherit;

>>>>>>> 1c409765
  white-space: pre;
}
</style><|MERGE_RESOLUTION|>--- conflicted
+++ resolved
@@ -6,7 +6,6 @@
 } from '@editorjs/model';
 
 const input = ref<HTMLElement | null>(null);
-<<<<<<< HEAD
 const props = defineProps<{
   /**
    * Block Tool Adapter instance to use for the input
@@ -30,32 +29,6 @@
   value?: string;
 }>();
 
-=======
-
-const props = defineProps<{
-  /**
-   * Block Tool Adapter instance to use for the input
-   */
-  blockToolAdapter: BlockToolAdapter;
-
-  /**
-   * Input type to use
-   */
-  type: 'contenteditable' | 'input' | 'textarea';
-
-  /**
-   * Input name
-   * Used as data key for the Editor.js Model
-   */
-  name: string;
-
-  /**
-   * Optional input value
-   */
-  value?: string;
-}>();
-
->>>>>>> 1c409765
 onMounted(() => {
   if (input.value !== null) {
     props.blockToolAdapter.attachInput(createDataKey(props.name), input.value);
@@ -88,13 +61,7 @@
   border-radius: 10px;
   font-size: 22px;
   outline: none;
-<<<<<<< HEAD
   font-family: inherit;
-=======
-
-  font-family: inherit;
-
->>>>>>> 1c409765
   white-space: pre;
 }
 </style>