<script setup lang="ts">
import { onMounted, ref } from 'vue';
<<<<<<< HEAD
import { CaretAdapter } from '@editorjs/dom-adapters/dist/caret/CaretAdapter.js';
=======
import { CaretAdapter } from '@editorjs/dom-adapters';
>>>>>>> 53908598
import { type EditorJSModel, TextRange } from '@editorjs/model';

const input = ref<HTMLElement | null>(null);
const index = ref<TextRange | null>(null);

const props = defineProps<{
  /**
   * Editor js Document model to attach input to
   */
  model: EditorJSModel;
}>();

onMounted(() => {
  const adapter = new CaretAdapter(props.model, 0);

  if (input.value !== null) {
    adapter.attachInput(input.value, 'text');

    adapter.addEventListener('change', (event) => {
      index.value = (event as CustomEvent<{ index: TextRange }>).detail.index;
    });
  }
});
</script>
<template>
  <div :class="$style.wrapper">
    <!-- eslint-disable vue/no-v-html -->
    <div
      ref="input"
      contenteditable
      type="text"
      :class="$style.input"
      v-html="`Some words <b>inside</b> the input`"
    />
    <div
      v-if="index !== null"
      :class="$style.counter"
    >
      {{ index }}
    </div>
  </div>
</template>


<style module>

.wrapper {
  position: relative;
}

.counter {
  position: absolute;
  top: 0;
  right: 0;
  padding: 8px 14px;
  background-color: rgba(0, 0, 0, 0.2);
  border-radius: 10px;
  font-size: 22px;
}

.input {
  padding: 8px 14px;
  background-color: rgba(0, 0, 0, 0.2);
  border-radius: 10px;
  font-size: 22px;
  outline: none;
}
</style><|MERGE_RESOLUTION|>--- conflicted
+++ resolved
@@ -1,10 +1,6 @@
 <script setup lang="ts">
 import { onMounted, ref } from 'vue';
-<<<<<<< HEAD
-import { CaretAdapter } from '@editorjs/dom-adapters/dist/caret/CaretAdapter.js';
-=======
 import { CaretAdapter } from '@editorjs/dom-adapters';
->>>>>>> 53908598
 import { type EditorJSModel, TextRange } from '@editorjs/model';
 
 const input = ref<HTMLElement | null>(null);
