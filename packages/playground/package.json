--- conflicted
+++ resolved
@@ -14,12 +14,8 @@
     "lint:fix": "yarn lint --fix"
   },
   "dependencies": {
-<<<<<<< HEAD
     "@editorjs/collaboration-manager": "workspace:^",
     "@editorjs/core": "workspace:^",
-=======
-    "@editorjs/core": "workspace:*",
->>>>>>> 5d473c7c
     "@editorjs/dom-adapters": "workspace:^",
     "@editorjs/model": "workspace:^",
     "@editorjs/ui": "workspace:*",
