import type { BlockAddedCoreEvent,
  BlockRemovedCoreEvent,
  EditorjsPlugin,
  EditorjsPluginParams } from '@editorjs/core';
import {
  CoreEventType
} from '@editorjs/core';
import type { EventBus } from '@editorjs/sdk';
import { UiComponentType } from '@editorjs/sdk';

import Style from './Blocks.module.pcss';
import { BeforeInputUIEvent } from './BeforeInputUIEvent.js';

/**
 * Editor's main UI renderer for HTML environment
 *  - renders the editor UI
 *  - adds and removes blocks on the page
 *  - handles user UI interactions
 */
export class BlocksUI implements EditorjsPlugin {
  /**
   * Plugin type
   */
  public static readonly type = UiComponentType.Blocks;

  /**
   * Blocks holder element
   */
  #blocksHolder: HTMLElement;

  /**
   * Elements of the blocks added to the editor
   */
  #blocks: HTMLElement[] = [];

  /**
   * EventBus instance to exchange events between components
   */
  #eventBus: EventBus;

  /**
   * EditorUI constructor method
   * @param params - Plugin parameters
   */
  constructor(params: EditorjsPluginParams) {
    this.#eventBus = params.eventBus;
    this.#blocksHolder = this.#prepareBlocksHolder(params.config.holder);

    this.#eventBus.addEventListener(`core:${CoreEventType.BlockAdded}`, (event: BlockAddedCoreEvent<HTMLElement>) => {
      const { ui, index } = event.detail;

      this.#addBlock(ui, index);
    });

    this.#eventBus.addEventListener(`core:${CoreEventType.BlockRemoved}`, (event: BlockRemovedCoreEvent) => {
      const { index } = event.detail;

      this.#removeBlock(index);
    });

    this.#blocksHolder.addEventListener('keydown', (e) => {
      if (e.code !== 'KeyZ') {
        return;
      }

      if (!(e.metaKey || e.ctrlKey)) {
        return;
      }

      if (e.shiftKey) {
        this.#eventBus.dispatchEvent(new Event('core:redo'));

        return;
      }

      this.#eventBus.dispatchEvent(new Event('core:undo'));
    });
  }

  /**
   * Prepares blocks holder element
<<<<<<< HEAD
   * @param editorHolder - root editor element
=======
   * @param editorHolder - user provided holder element for editor
>>>>>>> 270e323a
   */
  #prepareBlocksHolder(editorHolder: HTMLElement): HTMLElement {
    const blocksHolder = document.createElement('div');

    blocksHolder.classList.add(Style['blocks']);

    blocksHolder.contentEditable = 'false';

    blocksHolder.addEventListener('beforeinput', (e) => {
      this.#eventBus.dispatchEvent(new BeforeInputUIEvent({
        data: e.data,
        inputType: e.inputType,
        isComposing: e.isComposing,
      }));
    });

    editorHolder.appendChild(blocksHolder);

    return blocksHolder;
  }

  /**
   * Renders block's content on the page
   * @param blockElement - block HTML element to add to the page
   * @param index - index where to add a block at
   */
  #addBlock(blockElement: HTMLElement, index: number): void {
    this.#validateIndex(index);

    if (index < this.#blocks.length) {
      this.#blocks[index].insertAdjacentElement('beforebegin', blockElement);
      this.#blocks.splice(index, 0, blockElement);
    } else {
      this.#blocksHolder.appendChild(blockElement);
      this.#blocks.push(blockElement);
    }
  }

  /**
   * Removes block from the page
   * @param index - index where to remove block at
   */
  #removeBlock(index: number): void {
    this.#validateIndex(index);

    this.#blocks[index].remove();
    this.#blocks.splice(index, 1);
  }

  /**
   * Validates index to be in bounds of the blocks array
   * @param index - index to validate
   */
  #validateIndex(index: number): void {
    if (index < 0 || index > this.#blocks.length) {
      throw new Error('Index out of bounds');
    }
  }

  /**
   * Cleanup when plugin is destroyed
   */
  public destroy(): void {
    this.#blocks.forEach(block => block.remove());
    this.#blocks = [];
  }
}<|MERGE_RESOLUTION|>--- conflicted
+++ resolved
@@ -79,11 +79,7 @@
 
   /**
    * Prepares blocks holder element
-<<<<<<< HEAD
-   * @param editorHolder - root editor element
-=======
    * @param editorHolder - user provided holder element for editor
->>>>>>> 270e323a
    */
   #prepareBlocksHolder(editorHolder: HTMLElement): HTMLElement {
     const blocksHolder = document.createElement('div');
