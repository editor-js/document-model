--- conflicted
+++ resolved
@@ -93,10 +93,6 @@
     }
 
     this.#listenAndBubbleBlockEvent(blockNode, index);
-<<<<<<< HEAD
-
-    this.dispatchEvent(new BlockAddedEvent([ index ], blockNode.serialized));
-=======
 
     this.dispatchEvent(new BlockAddedEvent([ index ], blockNode.serialized));
   }
@@ -115,7 +111,6 @@
     const blockToMove = this.#children.splice(from, 1)[0];
 
     this.#children.splice(to, 0, blockToMove);
->>>>>>> 1174ce24
   }
 
   /**
