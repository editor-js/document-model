--- conflicted
+++ resolved
@@ -173,27 +173,7 @@
         .toThrowError('Index out of bounds');
     });
 
-<<<<<<< HEAD
-    it('should emit BlockAddedEvent', () => {
-      const document = createEditorDocumentWithSomeBlocks();
-      const index = 1;
-      const blockData = {
-        name: 'header-1a2b' as BlockToolName,
-      };
-
-      const handler = jest.fn();
-
-      document.addEventListener(EventType.Changed, handler);
-
-      document.addBlock(blockData, index);
-
-      expect(handler).toBeCalledWith(expect.any(BlockAddedEvent));
-    });
-
-    it('should emit BlockAddedEvent with correct details', () => {
-=======
     it('should emit BlockAddedEvent with block node data in details and block index', () => {
->>>>>>> 1174ce24
       const document = createEditorDocumentWithSomeBlocks();
       const index = 1;
       const blockData = {
@@ -215,18 +195,13 @@
 
       document.addBlock(blockData, index);
 
-<<<<<<< HEAD
-=======
       expect(event).toBeInstanceOf(BlockAddedEvent);
->>>>>>> 1174ce24
       expect(event).toHaveProperty('detail', expect.objectContaining({
         action: EventAction.Added,
         index: [ index ],
         data: blockData,
       }));
     });
-<<<<<<< HEAD
-=======
   });
 
   describe('.moveBlock()', () => {
@@ -259,7 +234,6 @@
       expect(document.getBlock(2))
         .toBe(blockAfterMoved);
     });
->>>>>>> 1174ce24
   });
 
   describe('.removeBlock()', () => {
@@ -328,24 +302,7 @@
         .toThrowError('Index out of bounds');
     });
 
-<<<<<<< HEAD
-    it('should emit BlockRemovedEvent', () => {
-      const document = createEditorDocumentWithSomeBlocks();
-      const index = 1;
-
-      const handler = jest.fn();
-
-      document.addEventListener(EventType.Changed, handler);
-
-      document.removeBlock(index);
-
-      expect(handler).toBeCalledWith(expect.any(BlockRemovedEvent));
-    });
-
-    it('should emit BlockRemovedEvent with correct details', () => {
-=======
     it('should emit BlockRemovedEvent with block node data in details and block index', () => {
->>>>>>> 1174ce24
       const document = createEditorDocumentWithSomeBlocks();
       const index = 1;
 
@@ -363,10 +320,7 @@
       document.addEventListener(EventType.Changed, e => event = e as BlockRemovedEvent);
       document.removeBlock(index);
 
-<<<<<<< HEAD
-=======
       expect(event).toBeInstanceOf(BlockRemovedEvent);
->>>>>>> 1174ce24
       expect(event).toHaveProperty('detail', expect.objectContaining({
         action: EventAction.Removed,
         index: [ index ],
