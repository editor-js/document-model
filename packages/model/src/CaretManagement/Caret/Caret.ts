<<<<<<< HEAD
import { IndexBuilder } from '../../entities/index.js';
=======
>>>>>>> 1c409765
import type { Index } from '../../entities/Index/index.js';
import type { CaretSerialized, CaretEvent } from './types.js';
import { CaretUpdatedEvent } from './types.js';
import { EventBus } from '../../EventBus/index.js';

/**
 * Interface to extend EventTarget methods
 */
export interface Caret {
  /**
   * Adds CaretEvent listener
   *
   * @param event - type of event
   * @param listener - listener
   */
  addEventListener<K extends CaretUpdatedEvent>(event: CaretEvent, listener: (event: K) => void): void;

  /**
   * Dispatches CaretUpdatedEvent
   *
   * @param event - event to dispatch
   */
  dispatchEvent(event: CaretUpdatedEvent): boolean;
}

/**
 * Caret is responsible for storing caret index
 */
export class Caret extends EventBus {
  /**
   * Caret index
   */
  #index: Index | null = null;

  /**
   * Caret id
   *
   * @todo maybe replace ID generation method
   */
  // eslint-disable-next-line @typescript-eslint/no-magic-numbers
  #id: number = Math.floor(Math.random() * 1e10);

  /**
   * Caret index getter
   */
  public get index(): Readonly<Index | null> {
    return this.#index;
  }

  /**
   * Caret id getter
   */
  public get id(): Readonly<number> {
    return this.#id;
  }

  /**
   * Caret constructor
   *
   * @param index - initial caret index
   */
  constructor(index: Index | null = null) {
    super();

    this.#index = index;
  }

  /**
   * Updates caret index and dispatches updated event
   *
   * @param index - new caret index
   */
  public update(index: Index): void {
    if (this.#index?.serialize() === index.serialize()) {
      return;
    }

    this.#index = index;

    this.dispatchEvent(new CaretUpdatedEvent(this));
  }

  /**
   * Serializes caret to JSON
   */
  public toJSON(): CaretSerialized {
    return {
      id: this.id,
      index: this.index?.serialize(),
    } as CaretSerialized;
  }
}<|MERGE_RESOLUTION|>--- conflicted
+++ resolved
@@ -1,7 +1,3 @@
-<<<<<<< HEAD
-import { IndexBuilder } from '../../entities/index.js';
-=======
->>>>>>> 1c409765
 import type { Index } from '../../entities/Index/index.js';
 import type { CaretSerialized, CaretEvent } from './types.js';
 import { CaretUpdatedEvent } from './types.js';
