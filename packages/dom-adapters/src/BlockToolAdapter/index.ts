import { type DataKey, type EditorJSModel, IndexBuilder, type ModelEvents } from '@editorjs/model';
import {
  EventAction,
  EventType,
  TextAddedEvent,
  TextRemovedEvent
} from '@editorjs/model';
import { InputType } from './types/InputType.js';
import {
  getAbsoluteRangeOffset,
  getBoundaryPointByAbsoluteOffset,
  isNonTextInput
} from '../utils/index.js';
import type { CaretAdapter } from '../CaretAdapter/index.js';

import { isNativeInput } from '@editorjs/dom';

/**
 * BlockToolAdapter is using inside Block tools to connect browser DOM elements to the model
 * It can handle beforeinput events and update model data
 * It can handle model's change events and update DOM
 */
export class BlockToolAdapter {
  /**
   * Model instance
   */
  #model: EditorJSModel;

  /**
   * Index of the block that this adapter is connected to
   */
  #blockIndex: number;

  /**
   * Caret adapter instance
   *
   * @private
   */
  #caretAdapter: CaretAdapter;

  /**
   * BlockToolAdapter constructor
   *
   * @param model - EditorJSModel instance
   * @param caretAdapter - CaretAdapter instance
   * @param blockIndex - index of the block that this adapter is connected to
   */
  constructor(model: EditorJSModel, caretAdapter: CaretAdapter, blockIndex: number) {
    this.#model = model;
    this.#blockIndex = blockIndex;
    this.#caretAdapter = caretAdapter;
  }

  /**
   * Attaches input to the model using key
   * It handles beforeinput events and updates model data
   *
   * @param key - data key to attach input to
   * @param input - input element
   */
  public attachInput(key: DataKey, input: HTMLElement): void {
    if (input instanceof HTMLInputElement && isNonTextInput(input)) {
      throw new Error('Cannot attach non-text input');
    }

    input.addEventListener('beforeinput', event => this.#handleBeforeInputEvent(event, input, key));

    this.#model.addEventListener(EventType.Changed, (event: ModelEvents) => this.#handleModelUpdate(event, input, key));

    const builder = new IndexBuilder();

    builder.addBlockIndex(this.#blockIndex).addDataKey(key);

    this.#caretAdapter.attachInput(input, builder.build());
  }

  /**
   * Handles delete events in native input
   *
   * @param event - beforeinput event
   * @param input - input element
   * @param key - data key input is attached to
   * @private
   */
  #handleDeleteInNativeInput(event: InputEvent, input: HTMLInputElement | HTMLTextAreaElement, key: DataKey): void {
    const inputType = event.inputType as InputType;

    /**
     * Check that selection exists in current input
     */
    if (input.selectionStart === null || input.selectionEnd === null) {
      return;
    }

    let start = input.selectionStart;
    let end = input.selectionEnd;

    /**
     * @todo Handle all possible deletion events
     */
    switch (inputType) {
      case InputType.DeleteContentForward: {
        /**
         * If selection end is already after the last element, then there is nothing to delete
         */
        end = end !== input.value.length ? end + 1 : end;
        break;
      }
      default: {
        /**
         * If start is already 0, then there is nothing to delete
         */
        start = start !== 0 ? start - 1 : start;
      }
    }
    this.#model.removeText(this.#blockIndex, key, start, end);
  };

  /**
   * Handles delete events in contenteditable element
   *
   * @param event - beforeinput event
   * @param input - input element
   * @param key - data key input is attached to
   */
  #handleDeleteInContentEditable(event: InputEvent, input: HTMLElement, key: DataKey): void {
    const targetRanges = event.getTargetRanges();
    const range = targetRanges[0];

    const start: number = getAbsoluteRangeOffset(input, range.startContainer, range.startOffset);
    const end: number = getAbsoluteRangeOffset(input, range.endContainer, range.endOffset);

    this.#model.removeText(this.#blockIndex, key, start, end);
  };

  /**
   * Handles beforeinput event from user input and updates model data
   *
   * We prevent beforeinput event of any type to handle it manually via model update
   *
   * @param event - beforeinput event
   * @param input - input element
   * @param key - data key input is attached to
   */
  #handleBeforeInputEvent(event: InputEvent, input: HTMLElement, key: DataKey): void {
    /**
     * We prevent all events to handle them manually via model update
     */
    event.preventDefault();

    const isInputNative = isNativeInput(input);
    const inputType = event.inputType as InputType;
    let start: number;
    let end: number;

    if (isInputNative === false) {
      const targetRanges = event.getTargetRanges();
      const range = targetRanges[0];

      start = getAbsoluteRangeOffset(input, range.startContainer, range.startOffset);
      end = getAbsoluteRangeOffset(input, range.endContainer, range.endOffset);
    } else {
      const currentElement = input as HTMLInputElement | HTMLTextAreaElement;

      start = currentElement.selectionStart as number;
      end = currentElement.selectionEnd as number;
    }

    switch (inputType) {
      case InputType.InsertReplacementText:
      case InputType.InsertFromPaste: {
        this.#model.removeText(this.#blockIndex, key, start, end);

        /**
         * DataTransfer object is guaranteed to be not null for these types of event for contenteditable elements
         *
         * However, it is not guaranteed for INPUT and TEXTAREA elements, so @todo handle this case
         *
         * @see https://www.w3.org/TR/input-events-2/#overview
         */
        const data = event.dataTransfer!.getData('text/plain');

        this.#model.insertText(this.#blockIndex, key, data, start);

        break;
      }
      case InputType.InsertText:
      /**
       * @todo Handle composition events
       */
      case InputType.InsertCompositionText: {
        /**
         * If start and end aren't equal,
         * it means that user selected some text and replaced it with new one
         */
        if (start !== end) {
          this.#model.removeText(this.#blockIndex, key, start, end);
        }

        const data = event.data as string;

        this.#model.insertText(this.#blockIndex, key, data, start);
        break;
      }

      case InputType.DeleteContent:
      case InputType.DeleteContentBackward:
      case InputType.DeleteContentForward:
      case InputType.DeleteByCut:
      case InputType.DeleteByDrag:
      case InputType.DeleteHardLineBackward:
      case InputType.DeleteHardLineForward:
      case InputType.DeleteSoftLineBackward:
      case InputType.DeleteSoftLineForward:
      case InputType.DeleteWordBackward:
      case InputType.DeleteWordForward: {
        if (isInputNative === true) {
          this.#handleDeleteInNativeInput(event, input as HTMLInputElement | HTMLTextAreaElement, key);
        } else {
          this.#handleDeleteInContentEditable(event, input, key);
        }
        break;
      }

      default:
    }
  };

  /**
   * Handles model update events for native inputs and updates DOM
   *
   * @param event - model update event
   * @param input - input element
   * @param key - data key input is attached to
   */
  #handleModelUpdateForNativeInput(event: ModelEvents, input: HTMLInputElement | HTMLTextAreaElement, key: DataKey): void {
    if (!(event instanceof TextAddedEvent) && !(event instanceof TextRemovedEvent)) {
      return;
    }

<<<<<<< HEAD
    const { textRange, dataKey, blockIndex }  = event.detail.index;
=======
    const { textRange, dataKey, blockIndex } = event.detail.index;
>>>>>>> 1c409765

    if (textRange === undefined) {
      return;
    }

    /**
     * Event is not related to the attached block
     */
    if (blockIndex !== this.#blockIndex) {
      return;
    }

    /**
     * Event is not related to the attached data key
     */
    if (dataKey !== key) {
      return;
    }

    const currentElement = input;
    const [start, end] = textRange;

    const action = event.detail.action;

    const builder = new IndexBuilder();

    builder.from(event.detail.index);

    switch (action) {
      case EventAction.Added: {
        const text = event.detail.data as string;
        const prevValue = currentElement.value;

        currentElement.value = prevValue.slice(0, start) + text + prevValue.slice(end - 1);

        builder.addTextRange([start + text.length, start + text.length]);

        break;
      }
      case EventAction.Removed: {
        currentElement.value = currentElement.value.slice(0, start) +
          currentElement.value.slice(end);

        builder.addTextRange([start, start]);

        break;
      }
    }

    this.#caretAdapter.updateIndex(builder.build());
  };

  /**
   * Handles model update events for contenteditable elements and updates DOM
   *
   * @param event - model update event
   * @param input - input element
   * @param key - data key input is attached to
   */
  #handleModelUpdateForContentEditableElement(event: ModelEvents, input: HTMLElement, key: DataKey): void {
    if (!(event instanceof TextAddedEvent) && !(event instanceof TextRemovedEvent)) {
      return;
    }

    const { textRange, dataKey, blockIndex } = event.detail.index;

    if (blockIndex !== this.#blockIndex) {
      return;
    }

    /**
     * Event is not related to the attached data key
     */
    if (dataKey !== key) {
      return;
    }

    if (textRange === undefined) {
      return;
    }

    const action = event.detail.action;

    const start = textRange[0];
    const end = textRange[1];

    const [startNode, startOffset] = getBoundaryPointByAbsoluteOffset(input, start);
    const [endNode, endOffset] = getBoundaryPointByAbsoluteOffset(input, end);
    const range = new Range();

    range.setStart(startNode, startOffset);

    const builder = new IndexBuilder();

    builder.addDataKey(key).addBlockIndex(this.#blockIndex);

    switch (action) {
      case EventAction.Added: {
        const text = event.detail.data as string;
        const textNode = document.createTextNode(text);

        range.insertNode(textNode);

        builder.addTextRange([start + text.length, start + text.length]);
<<<<<<< HEAD

        this.#caretAdapter.updateIndex(builder.build());
=======
>>>>>>> 1c409765

        break;
      }
      case EventAction.Removed: {
        range.setEnd(endNode, endOffset);

        range.deleteContents();

        builder.addTextRange([start, start]);
<<<<<<< HEAD

        this.#caretAdapter.updateIndex(builder.build());
=======
>>>>>>> 1c409765

        break;
      }
    }

    input.normalize();

    this.#caretAdapter.updateIndex(builder.build());
  };

  /**
   * Handles model update events and updates DOM
   *
   * @param event - model update event
   * @param input - attched input element
   * @param key - data key input is attached to
   */
  #handleModelUpdate(event: ModelEvents, input: HTMLElement, key: DataKey): void {
    const isInputNative = isNativeInput(input);

    if (isInputNative === true) {
      this.#handleModelUpdateForNativeInput(event, input as HTMLInputElement | HTMLTextAreaElement, key);
    } else {
      this.#handleModelUpdateForContentEditableElement(event, input, key);
    }
  };
}<|MERGE_RESOLUTION|>--- conflicted
+++ resolved
@@ -238,11 +238,7 @@
       return;
     }
 
-<<<<<<< HEAD
-    const { textRange, dataKey, blockIndex }  = event.detail.index;
-=======
     const { textRange, dataKey, blockIndex } = event.detail.index;
->>>>>>> 1c409765
 
     if (textRange === undefined) {
       return;
@@ -347,11 +343,6 @@
         range.insertNode(textNode);
 
         builder.addTextRange([start + text.length, start + text.length]);
-<<<<<<< HEAD
-
-        this.#caretAdapter.updateIndex(builder.build());
-=======
->>>>>>> 1c409765
 
         break;
       }
@@ -361,11 +352,6 @@
         range.deleteContents();
 
         builder.addTextRange([start, start]);
-<<<<<<< HEAD
-
-        this.#caretAdapter.updateIndex(builder.build());
-=======
->>>>>>> 1c409765
 
         break;
       }
