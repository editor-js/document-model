import { isNativeInput } from '@editorjs/dom';
import {
  type EditorJSModel,
  type DataKey,
  createDataKey,
  EventAction,
  EventType,
  IndexBuilder,
  type ModelEvents,
  TextAddedEvent,
  TextRemovedEvent
} from '@editorjs/model';
import type { CaretAdapter } from '../CaretAdapter/index.js';
import {
  findNextHardLineBoundary,
  findNextWordBoundary, findPreviousHardLineBoundary,
  findPreviousWordBoundary,
  getAbsoluteRangeOffset,
  getBoundaryPointByAbsoluteOffset,
  isNonTextInput
} from '../utils/index.js';
import { InputType } from './types/InputType.js';
import type { BlockToolAdapter as BlockToolAdapterInterface } from '@editorjs/sdk';
import type { FormattingAdapter } from '../FormattingAdapter/index.js';

/**
 * BlockToolAdapter is using inside Block tools to connect browser DOM elements to the model
 * It can handle beforeinput events and update model data
 * It can handle model's change events and update DOM
 */
export class BlockToolAdapter implements BlockToolAdapterInterface {
  /**
   * Model instance
   */
  #model: EditorJSModel;

  /**
   * Index of the block that this adapter is connected to
   */
  #blockIndex: number;

  /**
   * Caret adapter instance
   */
  #caretAdapter: CaretAdapter;

  /**
   * Formatting adapter instance
   */
  #formattingAdapter: FormattingAdapter;

  /**
   * BlockToolAdapter constructor
   *
   * @param model - EditorJSModel instance
   * @param caretAdapter - CaretAdapter instance
   * @param blockIndex - index of the block that this adapter is connected to
   * @param formattingAdapter - needed to render formatted text
   */
  constructor(model: EditorJSModel, caretAdapter: CaretAdapter, blockIndex: number, formattingAdapter: FormattingAdapter) {
    this.#model = model;
    this.#blockIndex = blockIndex;
    this.#caretAdapter = caretAdapter;
    this.#formattingAdapter = formattingAdapter;
  }

  /**
   * Attaches input to the model using key
   * It handles beforeinput events and updates model data
   *
   * @param keyRaw - tools data key to attach input to
   * @param input - input element
   */
  public attachInput(keyRaw: string, input: HTMLElement): void {
    if (input instanceof HTMLInputElement && isNonTextInput(input)) {
      throw new Error('Cannot attach non-text input');
    }

    const key = createDataKey(keyRaw);

    input.addEventListener('beforeinput', event => this.#handleBeforeInputEvent(event, input, key));

    this.#model.addEventListener(EventType.Changed, (event: ModelEvents) => this.#handleModelUpdate(event, input, key));

    const builder = new IndexBuilder();

    builder.addBlockIndex(this.#blockIndex).addDataKey(key);

    this.#caretAdapter.attachInput(input, builder.build());

    try {
      const fragments = this.#model.getFragments(this.#blockIndex, key);

<<<<<<< HEAD
    fragments.forEach(fragment => {
      this.#formattingAdapter.formatElementContent(input, fragment);
    });
=======
      fragments.forEach(fragment => {
        console.log('fragment', fragment);
        // this.#formattingAdapter.formatElementContent(input, fragment);
      });
    } catch (_) {
      // do nothing — TextNode is not created yet as there is no initial data in the model
    }
>>>>>>> efcfe222
  }

  /**
   * Handles delete events in native input
   *
   * @param event - beforeinput event
   * @param input - input element
   * @param key - data key input is attached to
   * @private
   */
  #handleDeleteInNativeInput(event: InputEvent, input: HTMLInputElement | HTMLTextAreaElement, key: DataKey): void {
    const inputType = event.inputType as InputType;

    /**
     * Check that selection exists in current input
     */
    if (input.selectionStart === null || input.selectionEnd === null) {
      return;
    }

    let start = input.selectionStart;
    let end = input.selectionEnd;

    /**
     * If selection is not collapsed, just remove selected text
     */
    if (start !== end) {
      this.#model.removeText(this.#blockIndex, key, start, end);

      return;
    }

    switch (inputType) {
      case InputType.DeleteContentForward: {
        /**
         * If selection end is already after the last element, then there is nothing to delete
         */
        end = end !== input.value.length ? end + 1 : end;
        break;
      }
      case InputType.DeleteContentBackward: {
        /**
         * If start is already 0, then there is nothing to delete
         */
        start = start !== 0 ? start - 1 : start;

        break;
      }

      case InputType.DeleteWordBackward: {
        start = findPreviousWordBoundary(input.value, start);

        break;
      }

      case InputType.DeleteWordForward: {
        end = findNextWordBoundary(input.value, start);

        break;
      }

      case InputType.DeleteHardLineBackward: {
        start = findPreviousHardLineBoundary(input.value, start);

        break;
      }
      case InputType.DeleteHardLineForward: {
        end = findNextHardLineBoundary(input.value, start);

        break;
      }

      case InputType.DeleteSoftLineBackward:
      case InputType.DeleteSoftLineForward:
      case InputType.DeleteEntireSoftLine:
      /**
       * @todo Think of how to find soft line boundaries
       */

      case InputType.DeleteByDrag:
      case InputType.DeleteByCut:
      case InputType.DeleteContent:

      default:
      /**
       * do nothing, use start and end from user selection
       */
    }

    this.#model.removeText(this.#blockIndex, key, start, end);
  };

  /**
   * Handles delete events in contenteditable element
   *
   * @param event - beforeinput event
   * @param input - input element
   * @param key - data key input is attached to
   */
  #handleDeleteInContentEditable(event: InputEvent, input: HTMLElement, key: DataKey): void {
    const targetRanges = event.getTargetRanges();
    const range = targetRanges[0];

    const start: number = getAbsoluteRangeOffset(input, range.startContainer, range.startOffset);
    const end: number = getAbsoluteRangeOffset(input, range.endContainer, range.endOffset);

    this.#model.removeText(this.#blockIndex, key, start, end);
  };

  /**
   * Handles beforeinput event from user input and updates model data
   *
   * We prevent beforeinput event of any type to handle it manually via model update
   *
   * @param event - beforeinput event
   * @param input - input element
   * @param key - data key input is attached to
   */
  #handleBeforeInputEvent(event: InputEvent, input: HTMLElement, key: DataKey): void {
    /**
     * We prevent all events to handle them manually via model update
     */
    event.preventDefault();

    const isInputNative = isNativeInput(input);
    const inputType = event.inputType as InputType;
    let start: number;
    let end: number;

    if (isInputNative === false) {
      const targetRanges = event.getTargetRanges();
      const range = targetRanges[0];

      start = getAbsoluteRangeOffset(input, range.startContainer, range.startOffset);
      end = getAbsoluteRangeOffset(input, range.endContainer, range.endOffset);
    } else {
      const currentElement = input as HTMLInputElement | HTMLTextAreaElement;

      start = currentElement.selectionStart as number;
      end = currentElement.selectionEnd as number;
    }

    switch (inputType) {
      case InputType.InsertReplacementText:
      case InputType.InsertFromDrop:
      case InputType.InsertFromPaste: {
        if (start !== end) {
          this.#model.removeText(this.#blockIndex, key, start, end);
        }

        let data: string;

        /**
         * For native inputs data for those events comes from event.data property
         * while for contenteditable elements it's stored in event.dataTransfer
         *
         * @see https://www.w3.org/TR/input-events-2/#overview
         */
        if (isInputNative) {
          data = event.data ?? '';
        } else {
          data = event.dataTransfer!.getData('text/plain');
        }

        this.#model.insertText(this.#blockIndex, key, data, start);

        break;
      }
      case InputType.InsertText:
      /**
       * @todo Handle composition events
       */
      case InputType.InsertCompositionText: {
        /**
         * If start and end aren't equal,
         * it means that user selected some text and replaced it with new one
         */
        if (start !== end) {
          this.#model.removeText(this.#blockIndex, key, start, end);
        }

        const data = event.data as string;

        this.#model.insertText(this.#blockIndex, key, data, start);
        break;
      }

      case InputType.DeleteContent:
      case InputType.DeleteContentBackward:
      case InputType.DeleteContentForward:
      case InputType.DeleteByCut:
      case InputType.DeleteByDrag:
      case InputType.DeleteHardLineBackward:
      case InputType.DeleteHardLineForward:
      case InputType.DeleteSoftLineBackward:
      case InputType.DeleteSoftLineForward:
      case InputType.DeleteEntireSoftLine:
      case InputType.DeleteWordBackward:
      case InputType.DeleteWordForward: {
        if (isInputNative === true) {
          this.#handleDeleteInNativeInput(event, input as HTMLInputElement | HTMLTextAreaElement, key);
        } else {
          this.#handleDeleteInContentEditable(event, input, key);
        }
        break;
      }

      case InputType.InsertLineBreak:
        /**
         * @todo Think if we need to keep that or not
         */
        if (isInputNative === true) {
          this.#model.insertText(this.#blockIndex, key, '\n', start);
        }
      default:
    }
  };

  /**
   * Handles model update events for native inputs and updates DOM
   *
   * @param event - model update event
   * @param input - input element
   * @param key - data key input is attached to
   */
  #handleModelUpdateForNativeInput(event: ModelEvents, input: HTMLInputElement | HTMLTextAreaElement, key: DataKey): void {
    if (!(event instanceof TextAddedEvent) && !(event instanceof TextRemovedEvent)) {
      return;
    }

    const { textRange, dataKey, blockIndex } = event.detail.index;

    if (textRange === undefined) {
      return;
    }

    /**
     * Event is not related to the attached block
     */
    if (blockIndex !== this.#blockIndex) {
      return;
    }

    /**
     * Event is not related to the attached data key
     */
    if (dataKey !== key) {
      return;
    }

    const currentElement = input;
    const [start, end] = textRange;

    const action = event.detail.action;

    const caretIndexBuilder = new IndexBuilder();

    caretIndexBuilder.from(event.detail.index);

    switch (action) {
      case EventAction.Added: {
        const text = event.detail.data as string;
        const prevValue = currentElement.value;

        currentElement.value = prevValue.slice(0, start) + text + prevValue.slice(start);

        caretIndexBuilder.addTextRange([start + text.length, start + text.length]);

        break;
      }
      case EventAction.Removed: {
        currentElement.value = currentElement.value.slice(0, start) +
          currentElement.value.slice(end);

        caretIndexBuilder.addTextRange([start, start]);

        break;
      }
    }

    this.#caretAdapter.updateIndex(caretIndexBuilder.build());
  };

  /**
   * Handles model update events for contenteditable elements and updates DOM
   *
   * @param event - model update event
   * @param input - input element
   * @param key - data key input is attached to
   */
  #handleModelUpdateForContentEditableElement(event: ModelEvents, input: HTMLElement, key: DataKey): void {
    if (!(event instanceof TextAddedEvent) && !(event instanceof TextRemovedEvent)) {
      return;
    }

    const { textRange, dataKey, blockIndex } = event.detail.index;

    if (blockIndex !== this.#blockIndex) {
      return;
    }

    /**
     * Event is not related to the attached data key
     */
    if (dataKey !== key) {
      return;
    }

    if (textRange === undefined) {
      return;
    }

    const action = event.detail.action;

    const start = textRange[0];
    const end = textRange[1];

    const [startNode, startOffset] = getBoundaryPointByAbsoluteOffset(input, start);
    const [endNode, endOffset] = getBoundaryPointByAbsoluteOffset(input, end);
    const range = new Range();

    range.setStart(startNode, startOffset);

    const builder = new IndexBuilder();

    builder.addDataKey(key).addBlockIndex(this.#blockIndex);

    switch (action) {
      case EventAction.Added: {
        const text = event.detail.data as string;
        const textNode = document.createTextNode(text);

        range.insertNode(textNode);

        builder.addTextRange([start + text.length, start + text.length]);

        break;
      }
      case EventAction.Removed: {
        range.setEnd(endNode, endOffset);

        range.deleteContents();

        builder.addTextRange([start, start]);

        break;
      }
    }

    input.normalize();

    this.#caretAdapter.updateIndex(builder.build());
  };

  /**
   * Handles model update events and updates DOM
   *
   * @param event - model update event
   * @param input - attched input element
   * @param key - data key input is attached to
   */
  #handleModelUpdate(event: ModelEvents, input: HTMLElement, key: DataKey): void {
    const isInputNative = isNativeInput(input);

    if (isInputNative === true) {
      this.#handleModelUpdateForNativeInput(event, input as HTMLInputElement | HTMLTextAreaElement, key);
    } else {
      this.#handleModelUpdateForContentEditableElement(event, input, key);
    }
  };
}<|MERGE_RESOLUTION|>--- conflicted
+++ resolved
@@ -91,19 +91,12 @@
     try {
       const fragments = this.#model.getFragments(this.#blockIndex, key);
 
-<<<<<<< HEAD
-    fragments.forEach(fragment => {
-      this.#formattingAdapter.formatElementContent(input, fragment);
-    });
-=======
       fragments.forEach(fragment => {
-        console.log('fragment', fragment);
-        // this.#formattingAdapter.formatElementContent(input, fragment);
+        this.#formattingAdapter.formatElementContent(input, fragment);
       });
     } catch (_) {
       // do nothing — TextNode is not created yet as there is no initial data in the model
     }
->>>>>>> efcfe222
   }
 
   /**
