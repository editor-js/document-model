import { type DataKey, type EditorJSModel, IndexBuilder, type ModelEvents } from '@editorjs/model';
import {
<<<<<<< HEAD
  composeDataIndex,
  createDataKey,
=======
>>>>>>> 927cafb4
  EventAction,
  EventType,
  TextAddedEvent,
  TextRemovedEvent
} from '@editorjs/model';
import { InputType } from './types/InputType.js';
import {
  getAbsoluteRangeOffset,
  getBoundaryPointByAbsoluteOffset,
  isNonTextInput
} from '../utils/index.js';
import type { CaretAdapter } from '../CaretAdapter/index.js';

import { isNativeInput } from '@editorjs/dom';

/**
 * BlockToolAdapter is using inside Block tools to connect browser DOM elements to the model
 * It can handle beforeinput events and update model data
 * It can handle model's change events and update DOM
 */
export class BlockToolAdapter {
  /**
   * Model instance
   */
  #model: EditorJSModel;

  /**
   * Index of the block that this adapter is connected to
   */
  #blockIndex: number;

  /**
   * Caret adapter instance
   *
   * @private
   */
  #caretAdapter: CaretAdapter;

  /**
   * BlockToolAdapter constructor
   *
   * @param model - EditorJSModel instance
   * @param caretAdapter - CaretAdapter instance
   * @param blockIndex - index of the block that this adapter is connected to
   */
  constructor(model: EditorJSModel, caretAdapter: CaretAdapter, blockIndex: number) {
    this.#model = model;
    this.#blockIndex = blockIndex;
    this.#caretAdapter = caretAdapter;
  }

  /**
   * Attaches input to the model using key
   * It handles beforeinput events and updates model data
   *
   * @param keyRaw - tools data key to attach input to
   * @param input - input element
   */
  public attachInput(keyRaw: string, input: HTMLElement): void {
    if (input instanceof HTMLInputElement && isNonTextInput(input)) {
      throw new Error('Cannot attach non-text input');
    }

<<<<<<< HEAD
    const key = createDataKey(keyRaw);
    const caretAdapter = new CaretAdapter(input, this.#model, this.#blockIndex, key);

=======
>>>>>>> 927cafb4
    input.addEventListener('beforeinput', event => this.#handleBeforeInputEvent(event, input, key));

    this.#model.addEventListener(EventType.Changed, (event: ModelEvents) => this.#handleModelUpdate(event, input, key));

    const builder = new IndexBuilder();

    builder.addBlockIndex(this.#blockIndex).addDataKey(key);

    this.#caretAdapter.attachInput(input, builder.build());
  }

  /**
   * Handles delete events in native input
   *
   * @param event - beforeinput event
   * @param input - input element
   * @param key - data key input is attached to
   * @private
   */
  #handleDeleteInNativeInput(event: InputEvent, input: HTMLInputElement | HTMLTextAreaElement, key: DataKey): void {
    const inputType = event.inputType as InputType;

    /**
     * Check that selection exists in current input
     */
    if (input.selectionStart === null || input.selectionEnd === null) {
      return;
    }

    let start = input.selectionStart;
    let end = input.selectionEnd;

    /**
     * @todo Handle all possible deletion events
     */
    switch (inputType) {
      case InputType.DeleteContentForward: {
        /**
         * If selection end is already after the last element, then there is nothing to delete
         */
        end = end !== input.value.length ? end + 1 : end;
        break;
      }
      default: {
        /**
         * If start is already 0, then there is nothing to delete
         */
        start = start !== 0 ? start - 1 : start;
      }
    }
    this.#model.removeText(this.#blockIndex, key, start, end);
  };

  /**
   * Handles delete events in contenteditable element
   *
   * @param event - beforeinput event
   * @param input - input element
   * @param key - data key input is attached to
   */
  #handleDeleteInContentEditable(event: InputEvent, input: HTMLElement, key: DataKey): void {
    const targetRanges = event.getTargetRanges();
    const range = targetRanges[0];

    const start: number = getAbsoluteRangeOffset(input, range.startContainer, range.startOffset);
    const end: number = getAbsoluteRangeOffset(input, range.endContainer, range.endOffset);

    this.#model.removeText(this.#blockIndex, key, start, end);
  };

  /**
   * Handles beforeinput event from user input and updates model data
   *
   * We prevent beforeinput event of any type to handle it manually via model update
   *
   * @param event - beforeinput event
   * @param input - input element
   * @param key - data key input is attached to
   */
  #handleBeforeInputEvent(event: InputEvent, input: HTMLElement, key: DataKey): void {
    /**
     * We prevent all events to handle them manually via model update
     */
    event.preventDefault();

    const isInputNative = isNativeInput(input);
    const inputType = event.inputType as InputType;
    let start: number;
    let end: number;

    if (isInputNative === false) {
      const targetRanges = event.getTargetRanges();
      const range = targetRanges[0];

      start = getAbsoluteRangeOffset(input, range.startContainer, range.startOffset);
      end = getAbsoluteRangeOffset(input, range.endContainer, range.endOffset);
    } else {
      const currentElement = input as HTMLInputElement | HTMLTextAreaElement;

      start = currentElement.selectionStart as number;
      end = currentElement.selectionEnd as number;
    }

    switch (inputType) {
      case InputType.InsertReplacementText:
      case InputType.InsertFromPaste: {
        this.#model.removeText(this.#blockIndex, key, start, end);

        /**
         * DataTransfer object is guaranteed to be not null for these types of event for contenteditable elements
         *
         * However, it is not guaranteed for INPUT and TEXTAREA elements, so @todo handle this case
         *
         * @see https://www.w3.org/TR/input-events-2/#overview
         */
        const data = event.dataTransfer!.getData('text/plain');

        this.#model.insertText(this.#blockIndex, key, data, start);

        break;
      }
      case InputType.InsertText:
      /**
       * @todo Handle composition events
       */
      case InputType.InsertCompositionText: {
        /**
         * If start and end aren't equal,
         * it means that user selected some text and replaced it with new one
         */
        if (start !== end) {
          this.#model.removeText(this.#blockIndex, key, start, end);
        }

        const data = event.data as string;

        this.#model.insertText(this.#blockIndex, key, data, start);
        break;
      }

      case InputType.DeleteContent:
      case InputType.DeleteContentBackward:
      case InputType.DeleteContentForward:
      case InputType.DeleteByCut:
      case InputType.DeleteByDrag:
      case InputType.DeleteHardLineBackward:
      case InputType.DeleteHardLineForward:
      case InputType.DeleteSoftLineBackward:
      case InputType.DeleteSoftLineForward:
      case InputType.DeleteWordBackward:
      case InputType.DeleteWordForward: {
        if (isInputNative === true) {
          this.#handleDeleteInNativeInput(event, input as HTMLInputElement | HTMLTextAreaElement, key);
        } else {
          this.#handleDeleteInContentEditable(event, input, key);
        }
        break;
      }

      default:
    }
  };

  /**
   * Handles model update events for native inputs and updates DOM
   *
   * @param event - model update event
   * @param input - input element
   * @param key - data key input is attached to
   */
  #handleModelUpdateForNativeInput(event: ModelEvents, input: HTMLInputElement | HTMLTextAreaElement, key: DataKey): void {
    if (!(event instanceof TextAddedEvent) && !(event instanceof TextRemovedEvent)) {
      return;
    }

    const { textRange, dataKey, blockIndex } = event.detail.index;

    if (textRange === undefined) {
      return;
    }

    /**
     * Event is not related to the attached block
     */
    if (blockIndex !== this.#blockIndex) {
      return;
    }

    /**
     * Event is not related to the attached data key
     */
    if (dataKey !== key) {
      return;
    }

    const currentElement = input;
    const [start, end] = textRange;

    const action = event.detail.action;

    const builder = new IndexBuilder();

    builder.from(event.detail.index);

    switch (action) {
      case EventAction.Added: {
        const text = event.detail.data as string;
        const prevValue = currentElement.value;

        currentElement.value = prevValue.slice(0, start) + text + prevValue.slice(end - 1);

        builder.addTextRange([start + text.length, start + text.length]);

        break;
      }
      case EventAction.Removed: {
        currentElement.value = currentElement.value.slice(0, start) +
          currentElement.value.slice(end);

        builder.addTextRange([start, start]);

        break;
      }
    }

    this.#caretAdapter.updateIndex(builder.build());
  };

  /**
   * Handles model update events for contenteditable elements and updates DOM
   *
   * @param event - model update event
   * @param input - input element
   * @param key - data key input is attached to
   */
  #handleModelUpdateForContentEditableElement(event: ModelEvents, input: HTMLElement, key: DataKey): void {
    if (!(event instanceof TextAddedEvent) && !(event instanceof TextRemovedEvent)) {
      return;
    }

    const { textRange, dataKey, blockIndex } = event.detail.index;

    if (blockIndex !== this.#blockIndex) {
      return;
    }

    /**
     * Event is not related to the attached data key
     */
    if (dataKey !== key) {
      return;
    }

    if (textRange === undefined) {
      return;
    }

    const action = event.detail.action;

    const start = textRange[0];
    const end = textRange[1];

    const [startNode, startOffset] = getBoundaryPointByAbsoluteOffset(input, start);
    const [endNode, endOffset] = getBoundaryPointByAbsoluteOffset(input, end);
    const range = new Range();

    range.setStart(startNode, startOffset);

    const builder = new IndexBuilder();

    builder.addDataKey(key).addBlockIndex(this.#blockIndex);

    switch (action) {
      case EventAction.Added: {
        const text = event.detail.data as string;
        const textNode = document.createTextNode(text);

        range.insertNode(textNode);

        builder.addTextRange([start + text.length, start + text.length]);

        break;
      }
      case EventAction.Removed: {
        range.setEnd(endNode, endOffset);

        range.deleteContents();

        builder.addTextRange([start, start]);

        break;
      }
    }

    input.normalize();

    this.#caretAdapter.updateIndex(builder.build());
  };

  /**
   * Handles model update events and updates DOM
   *
   * @param event - model update event
   * @param input - attched input element
   * @param key - data key input is attached to
   */
  #handleModelUpdate(event: ModelEvents, input: HTMLElement, key: DataKey): void {
    const isInputNative = isNativeInput(input);

    if (isInputNative === true) {
      this.#handleModelUpdateForNativeInput(event, input as HTMLInputElement | HTMLTextAreaElement, key);
    } else {
      this.#handleModelUpdateForContentEditableElement(event, input, key);
    }
  };
}<|MERGE_RESOLUTION|>--- conflicted
+++ resolved
@@ -1,10 +1,6 @@
 import { type DataKey, type EditorJSModel, IndexBuilder, type ModelEvents } from '@editorjs/model';
 import {
-<<<<<<< HEAD
-  composeDataIndex,
   createDataKey,
-=======
->>>>>>> 927cafb4
   EventAction,
   EventType,
   TextAddedEvent,
@@ -68,12 +64,7 @@
       throw new Error('Cannot attach non-text input');
     }
 
-<<<<<<< HEAD
     const key = createDataKey(keyRaw);
-    const caretAdapter = new CaretAdapter(input, this.#model, this.#blockIndex, key);
-
-=======
->>>>>>> 927cafb4
     input.addEventListener('beforeinput', event => this.#handleBeforeInputEvent(event, input, key));
 
     this.#model.addEventListener(EventType.Changed, (event: ModelEvents) => this.#handleModelUpdate(event, input, key));
