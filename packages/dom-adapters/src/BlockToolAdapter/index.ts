import { isNativeInput } from '@editorjs/dom';
import {
  type EditorJSModel,
  type DataKey,
  createDataKey,
  EventAction,
  EventType,
  IndexBuilder,
  type ModelEvents,
  TextAddedEvent,
  TextRemovedEvent
} from '@editorjs/model';
import type { CaretAdapter } from '../CaretAdapter/index.js';
import {
  findNextHardLineBoundary,
  findNextWordBoundary, findPreviousHardLineBoundary,
  findPreviousWordBoundary,
  getAbsoluteRangeOffset,
  getBoundaryPointByAbsoluteOffset,
  isNonTextInput
} from '../utils/index.js';
import { InputType } from './types/InputType.js';
import type { BlockToolAdapter as BlockToolAdapterInterface } from '@editorjs/sdk';
import type { FormattingAdapter } from '../FormattingAdapter/index.js';

/**
 * BlockToolAdapter is using inside Block tools to connect browser DOM elements to the model
 * It can handle beforeinput events and update model data
 * It can handle model's change events and update DOM
 */
export class BlockToolAdapter implements BlockToolAdapterInterface {
  /**
   * Model instance
   */
  #model: EditorJSModel;

  /**
   * Index of the block that this adapter is connected to
   */
  #blockIndex: number;

  /**
   * Caret adapter instance
   */
  #caretAdapter: CaretAdapter;

  /**
   * Formatting adapter instance
   */
  #formattingAdapter: FormattingAdapter;

  /**
   * BlockToolAdapter constructor
   *
   * @param model - EditorJSModel instance
   * @param caretAdapter - CaretAdapter instance
   * @param blockIndex - index of the block that this adapter is connected to
   * @param formattingAdapter - needed to render formatted text
   */
  constructor(model: EditorJSModel, caretAdapter: CaretAdapter, blockIndex: number, formattingAdapter: FormattingAdapter) {
    this.#model = model;
    this.#blockIndex = blockIndex;
    this.#caretAdapter = caretAdapter;
    this.#formattingAdapter = formattingAdapter;
  }

  /**
   * Attaches input to the model using key
   * It handles beforeinput events and updates model data
   *
   * @param keyRaw - tools data key to attach input to
   * @param input - input element
   */
  public attachInput(keyRaw: string, input: HTMLElement): void {
    if (input instanceof HTMLInputElement && isNonTextInput(input)) {
      throw new Error('Cannot attach non-text input');
    }

    const key = createDataKey(keyRaw);

    input.addEventListener('beforeinput', event => this.#handleBeforeInputEvent(event, input, key));

    this.#model.addEventListener(EventType.Changed, (event: ModelEvents) => this.#handleModelUpdate(event, input, key));

    const builder = new IndexBuilder();

    builder.addBlockIndex(this.#blockIndex).addDataKey(key);

    this.#caretAdapter.attachInput(input, builder.build());

    try {
      const fragments = this.#model.getFragments(this.#blockIndex, key);

<<<<<<< HEAD
    fragments.forEach(fragment => {
      // console.log('fragment', fragment);
      // this.#formattingAdapter.formatElementContent(input, fragment);
    });
=======
      fragments.forEach(fragment => {
        console.log('fragment', fragment);
        // this.#formattingAdapter.formatElementContent(input, fragment);
      });
    } catch (_) {
      // do nothing — TextNode is not created yet as there is no initial data in the model
    }
>>>>>>> efcfe222
  }

  /**
   * Handles delete events in native input
   *
   * @param event - beforeinput event
   * @param input - input element
   * @param key - data key input is attached to
   * @private
   */
  #handleDeleteInNativeInput(event: InputEvent, input: HTMLInputElement | HTMLTextAreaElement, key: DataKey): void {
    const inputType = event.inputType as InputType;

    /**
     * Check that selection exists in current input
     */
    if (input.selectionStart === null || input.selectionEnd === null) {
      return;
    }

    let start = input.selectionStart;
    let end = input.selectionEnd;

    /**
     * If selection is not collapsed, just remove selected text
     */
    if (start !== end) {
      this.#model.removeText(this.#blockIndex, key, start, end);

      return;
    }

    switch (inputType) {
      case InputType.DeleteContentForward: {
        /**
         * If selection end is already after the last element, then there is nothing to delete
         */
        end = end !== input.value.length ? end + 1 : end;
        break;
      }
      case InputType.DeleteContentBackward: {
        /**
         * If start is already 0, then there is nothing to delete
         */
        start = start !== 0 ? start - 1 : start;

        break;
      }

      case InputType.DeleteWordBackward: {
        start = findPreviousWordBoundary(input.value, start);

        break;
      }

      case InputType.DeleteWordForward: {
        end = findNextWordBoundary(input.value, start);

        break;
      }

      case InputType.DeleteHardLineBackward: {
        start = findPreviousHardLineBoundary(input.value, start);

        break;
      }
      case InputType.DeleteHardLineForward: {
        end = findNextHardLineBoundary(input.value, start);

        break;
      }

      case InputType.DeleteSoftLineBackward:
      case InputType.DeleteSoftLineForward:
      case InputType.DeleteEntireSoftLine:
      /**
       * @todo Think of how to find soft line boundaries
       */

      case InputType.DeleteByDrag:
      case InputType.DeleteByCut:
      case InputType.DeleteContent:

      default:
      /**
       * do nothing, use start and end from user selection
       */
    }

    this.#model.removeText(this.#blockIndex, key, start, end);
  };

  /**
   * Handles delete events in contenteditable element
   *
   * @param event - beforeinput event
   * @param input - input element
   * @param key - data key input is attached to
   */
  #handleDeleteInContentEditable(event: InputEvent, input: HTMLElement, key: DataKey): void {
    const targetRanges = event.getTargetRanges();
    const range = targetRanges[0];

    const start: number = getAbsoluteRangeOffset(input, range.startContainer, range.startOffset);
    const end: number = getAbsoluteRangeOffset(input, range.endContainer, range.endOffset);

    this.#model.removeText(this.#blockIndex, key, start, end);
  };

  /**
   * Handles beforeinput event from user input and updates model data
   *
   * We prevent beforeinput event of any type to handle it manually via model update
   *
   * @param event - beforeinput event
   * @param input - input element
   * @param key - data key input is attached to
   */
  #handleBeforeInputEvent(event: InputEvent, input: HTMLElement, key: DataKey): void {
    /**
     * We prevent all events to handle them manually via model update
     */
    event.preventDefault();

    const isInputNative = isNativeInput(input);
    const inputType = event.inputType as InputType;
    let start: number;
    let end: number;

    if (isInputNative === false) {
      const targetRanges = event.getTargetRanges();
      const range = targetRanges[0];

      start = getAbsoluteRangeOffset(input, range.startContainer, range.startOffset);
      end = getAbsoluteRangeOffset(input, range.endContainer, range.endOffset);
    } else {
      const currentElement = input as HTMLInputElement | HTMLTextAreaElement;

      start = currentElement.selectionStart as number;
      end = currentElement.selectionEnd as number;
    }

    switch (inputType) {
      case InputType.InsertReplacementText:
      case InputType.InsertFromDrop:
      case InputType.InsertFromPaste: {
        if (start !== end) {
          this.#model.removeText(this.#blockIndex, key, start, end);
        }

        let data: string;

        /**
         * For native inputs data for those events comes from event.data property
         * while for contenteditable elements it's stored in event.dataTransfer
         *
         * @see https://www.w3.org/TR/input-events-2/#overview
         */
        if (isInputNative) {
          data = event.data ?? '';
        } else {
          data = event.dataTransfer!.getData('text/plain');
        }

        this.#model.insertText(this.#blockIndex, key, data, start);

        break;
      }
      case InputType.InsertText:
      /**
       * @todo Handle composition events
       */
      case InputType.InsertCompositionText: {
        /**
         * If start and end aren't equal,
         * it means that user selected some text and replaced it with new one
         */
        if (start !== end) {
          this.#model.removeText(this.#blockIndex, key, start, end);
        }

        const data = event.data as string;

        this.#model.insertText(this.#blockIndex, key, data, start);
        break;
      }

      case InputType.DeleteContent:
      case InputType.DeleteContentBackward:
      case InputType.DeleteContentForward:
      case InputType.DeleteByCut:
      case InputType.DeleteByDrag:
      case InputType.DeleteHardLineBackward:
      case InputType.DeleteHardLineForward:
      case InputType.DeleteSoftLineBackward:
      case InputType.DeleteSoftLineForward:
      case InputType.DeleteEntireSoftLine:
      case InputType.DeleteWordBackward:
      case InputType.DeleteWordForward: {
        if (isInputNative === true) {
          this.#handleDeleteInNativeInput(event, input as HTMLInputElement | HTMLTextAreaElement, key);
        } else {
          this.#handleDeleteInContentEditable(event, input, key);
        }
        break;
      }

      case InputType.InsertLineBreak:
        /**
         * @todo Think if we need to keep that or not
         */
        if (isInputNative === true) {
          this.#model.insertText(this.#blockIndex, key, '\n', start);
        }
      default:
    }
  };

  /**
   * Handles model update events for native inputs and updates DOM
   *
   * @param event - model update event
   * @param input - input element
   * @param key - data key input is attached to
   */
  #handleModelUpdateForNativeInput(event: ModelEvents, input: HTMLInputElement | HTMLTextAreaElement, key: DataKey): void {
    if (!(event instanceof TextAddedEvent) && !(event instanceof TextRemovedEvent)) {
      return;
    }

    const { textRange, dataKey, blockIndex } = event.detail.index;

    if (textRange === undefined) {
      return;
    }

    /**
     * Event is not related to the attached block
     */
    if (blockIndex !== this.#blockIndex) {
      return;
    }

    /**
     * Event is not related to the attached data key
     */
    if (dataKey !== key) {
      return;
    }

    const currentElement = input;
    const [start, end] = textRange;

    const action = event.detail.action;

    const caretIndexBuilder = new IndexBuilder();

    caretIndexBuilder.from(event.detail.index);

    switch (action) {
      case EventAction.Added: {
        const text = event.detail.data as string;
        const prevValue = currentElement.value;

        currentElement.value = prevValue.slice(0, start) + text + prevValue.slice(start);

        caretIndexBuilder.addTextRange([start + text.length, start + text.length]);

        break;
      }
      case EventAction.Removed: {
        currentElement.value = currentElement.value.slice(0, start) +
          currentElement.value.slice(end);

        caretIndexBuilder.addTextRange([start, start]);

        break;
      }
    }

    this.#caretAdapter.updateIndex(caretIndexBuilder.build());
  };

  /**
   * Handles model update events for contenteditable elements and updates DOM
   *
   * @param event - model update event
   * @param input - input element
   * @param key - data key input is attached to
   */
  #handleModelUpdateForContentEditableElement(event: ModelEvents, input: HTMLElement, key: DataKey): void {
    if (!(event instanceof TextAddedEvent) && !(event instanceof TextRemovedEvent)) {
      return;
    }

    const { textRange, dataKey, blockIndex } = event.detail.index;

    if (blockIndex !== this.#blockIndex) {
      return;
    }

    /**
     * Event is not related to the attached data key
     */
    if (dataKey !== key) {
      return;
    }

    if (textRange === undefined) {
      return;
    }

    const action = event.detail.action;

    const start = textRange[0];
    const end = textRange[1];

    const [startNode, startOffset] = getBoundaryPointByAbsoluteOffset(input, start);
    const [endNode, endOffset] = getBoundaryPointByAbsoluteOffset(input, end);
    const range = new Range();

    range.setStart(startNode, startOffset);

    const builder = new IndexBuilder();

    builder.addDataKey(key).addBlockIndex(this.#blockIndex);

    switch (action) {
      case EventAction.Added: {
        const text = event.detail.data as string;
        const textNode = document.createTextNode(text);

        range.insertNode(textNode);

        builder.addTextRange([start + text.length, start + text.length]);

        break;
      }
      case EventAction.Removed: {
        range.setEnd(endNode, endOffset);

        range.deleteContents();

        builder.addTextRange([start, start]);

        break;
      }
    }

    input.normalize();

    this.#caretAdapter.updateIndex(builder.build());
  };

  /**
   * Handles model update events and updates DOM
   *
   * @param event - model update event
   * @param input - attched input element
   * @param key - data key input is attached to
   */
  #handleModelUpdate(event: ModelEvents, input: HTMLElement, key: DataKey): void {
    const isInputNative = isNativeInput(input);

    if (isInputNative === true) {
      this.#handleModelUpdateForNativeInput(event, input as HTMLInputElement | HTMLTextAreaElement, key);
    } else {
      this.#handleModelUpdateForContentEditableElement(event, input, key);
    }
  };
}<|MERGE_RESOLUTION|>--- conflicted
+++ resolved
@@ -91,12 +91,6 @@
     try {
       const fragments = this.#model.getFragments(this.#blockIndex, key);
 
-<<<<<<< HEAD
-    fragments.forEach(fragment => {
-      // console.log('fragment', fragment);
-      // this.#formattingAdapter.formatElementContent(input, fragment);
-    });
-=======
       fragments.forEach(fragment => {
         console.log('fragment', fragment);
         // this.#formattingAdapter.formatElementContent(input, fragment);
@@ -104,7 +98,6 @@
     } catch (_) {
       // do nothing — TextNode is not created yet as there is no initial data in the model
     }
->>>>>>> efcfe222
   }
 
   /**
