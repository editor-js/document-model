import { isNativeInput } from '@editorjs/dom';
import {
  type EditorJSModel,
  type DataKey,
  createDataKey,
  EventAction,
  EventType,
  IndexBuilder,
  type ModelEvents,
  TextAddedEvent,
  TextRemovedEvent
} from '@editorjs/model';
import type { CaretAdapter } from '../CaretAdapter/index.js';
import {
  findNextHardLineBoundary,
  findNextWordBoundary, findPreviousHardLineBoundary,
  findPreviousWordBoundary,
  getAbsoluteRangeOffset,
  getBoundaryPointByAbsoluteOffset,
  isNonTextInput
} from '../utils/index.js';
import { InputType } from './types/InputType.js';
import type { BlockToolAdapter as BlockToolAdapterInterface, CoreConfig } from '@editorjs/sdk';
import type { FormattingAdapter } from '../FormattingAdapter/index.js';
import type { EventBus } from '@editorjs/sdk';

/**
 * BlockToolAdapter is using inside Block tools to connect browser DOM elements to the model
 * It can handle beforeinput events and update model data
 * It can handle model's change events and update DOM
 */
export class BlockToolAdapter implements BlockToolAdapterInterface {
  /**
   * Model instance
   */
  #model: EditorJSModel;

  /**
   * Index of the block that this adapter is connected to
   */
  #blockIndex: number;

  /**
   * Caret adapter instance
   */
  #caretAdapter: CaretAdapter;

  /**
   * Formatting adapter instance
   */
  #formattingAdapter: FormattingAdapter;

  /**
   * Name of the tool that this adapter is connected to
   */
  #toolName: string;

  /**
   * Editor's config
   */
  #config: Required<CoreConfig>;

  /**
   * BlockToolAdapter constructor
   *
   * @param config - Editor's config
   * @param model - EditorJSModel instance
   * @param eventBus - Editor EventBus instance
   * @param caretAdapter - CaretAdapter instance
   * @param blockIndex - index of the block that this adapter is connected to
   * @param formattingAdapter - needed to render formatted text
   * @param toolName - tool name of the block
   */
<<<<<<< HEAD
  constructor(config: Required<CoreConfig>, model: EditorJSModel, caretAdapter: CaretAdapter, blockIndex: number, formattingAdapter: FormattingAdapter, toolName: string) {
=======
  constructor(config: CoreConfig, model: EditorJSModel, eventBus: EventBus, caretAdapter: CaretAdapter, blockIndex: number, formattingAdapter: FormattingAdapter, toolName: string) {
>>>>>>> 270e323a
    this.#config = config;
    this.#model = model;
    this.#blockIndex = blockIndex;
    this.#caretAdapter = caretAdapter;
    this.#formattingAdapter = formattingAdapter;
    this.#toolName = toolName;
  }

  /**
   * Attaches input to the model using key
   * It handles beforeinput events and updates model data
   *
   * @param keyRaw - tools data key to attach input to
   * @param input - input element
   */
  public attachInput(keyRaw: string, input: HTMLElement): void {
    if (input instanceof HTMLInputElement && isNonTextInput(input)) {
      throw new Error('Cannot attach non-text input');
    }

    const key = createDataKey(keyRaw);

    input.addEventListener('beforeinput', event => this.#handleBeforeInputEvent(event, input, key));

    this.#model.addEventListener(EventType.Changed, (event: ModelEvents) => this.#handleModelUpdate(event, input, key));

    const builder = new IndexBuilder();

    builder.addBlockIndex(this.#blockIndex).addDataKey(key);

    this.#caretAdapter.attachInput(input, builder.build());

    try {
      const value = this.#model.getText(this.#blockIndex, key);
      const fragments = this.#model.getFragments(this.#blockIndex, key);

      input.textContent = value;

      fragments.forEach(fragment => {
        this.#formattingAdapter.formatElementContent(input, fragment);
      });
    } catch (_) {
      // do nothing — TextNode is not created yet as there is no initial data in the model
    }
  }

  /**
   * Handles delete events in native input
   *
   * @param event - beforeinput event
   * @param input - input element
   * @param key - data key input is attached to
   * @private
   */
  #handleDeleteInNativeInput(event: InputEvent, input: HTMLInputElement | HTMLTextAreaElement, key: DataKey): void {
    const inputType = event.inputType as InputType;

    /**
     * Check that selection exists in current input
     */
    if (input.selectionStart === null || input.selectionEnd === null) {
      return;
    }

    let start = input.selectionStart;
    let end = input.selectionEnd;

    /**
     * If selection is not collapsed, just remove selected text
     */
    if (start !== end) {
      this.#model.removeText(this.#config.userId, this.#blockIndex, key, start, end);

      return;
    }

    switch (inputType) {
      case InputType.DeleteContentForward: {
        /**
         * If selection end is already after the last element, then there is nothing to delete
         */
        end = end !== input.value.length ? end + 1 : end;
        break;
      }
      case InputType.DeleteContentBackward: {
        /**
         * If start is already 0, then there is nothing to delete
         */
        start = start !== 0 ? start - 1 : start;

        break;
      }

      case InputType.DeleteWordBackward: {
        start = findPreviousWordBoundary(input.value, start);

        break;
      }

      case InputType.DeleteWordForward: {
        end = findNextWordBoundary(input.value, start);

        break;
      }

      case InputType.DeleteHardLineBackward: {
        start = findPreviousHardLineBoundary(input.value, start);

        break;
      }
      case InputType.DeleteHardLineForward: {
        end = findNextHardLineBoundary(input.value, start);

        break;
      }

      case InputType.DeleteSoftLineBackward:
      case InputType.DeleteSoftLineForward:
      case InputType.DeleteEntireSoftLine:
      /**
       * @todo Think of how to find soft line boundaries
       */

      case InputType.DeleteByDrag:
      case InputType.DeleteByCut:
      case InputType.DeleteContent:

      default:
      /**
       * do nothing, use start and end from user selection
       */
    }

    this.#model.removeText(this.#config.userId, this.#blockIndex, key, start, end);
  };

  /**
   * Handles delete events in contenteditable element
   *
   * @param event - beforeinput event
   * @param input - input element
   * @param key - data key input is attached to
   */
  #handleDeleteInContentEditable(event: InputEvent, input: HTMLElement, key: DataKey): void {
    const targetRanges = event.getTargetRanges();
    const range = targetRanges[0];

    const start: number = getAbsoluteRangeOffset(input, range.startContainer, range.startOffset);
    const end: number = getAbsoluteRangeOffset(input, range.endContainer, range.endOffset);

    this.#model.removeText(this.#config.userId, this.#blockIndex, key, start, end);
  };

  /**
   * Handles beforeinput event from user input and updates model data
   *
   * We prevent beforeinput event of any type to handle it manually via model update
   *
   * @param event - beforeinput event
   * @param input - input element
   * @param key - data key input is attached to
   */
  #handleBeforeInputEvent(event: InputEvent, input: HTMLElement, key: DataKey): void {
    /**
     * We prevent all events to handle them manually via model update
     */
    event.preventDefault();

    const isInputNative = isNativeInput(input);
    const inputType = event.inputType as InputType;
    let start: number;
    let end: number;

    if (isInputNative === false) {
      const targetRanges = event.getTargetRanges();
      const range = targetRanges[0];

      start = getAbsoluteRangeOffset(input, range.startContainer, range.startOffset);
      end = getAbsoluteRangeOffset(input, range.endContainer, range.endOffset);
    } else {
      const currentElement = input as HTMLInputElement | HTMLTextAreaElement;

      start = currentElement.selectionStart as number;
      end = currentElement.selectionEnd as number;
    }

    switch (inputType) {
      case InputType.InsertReplacementText:
      case InputType.InsertFromDrop:
      case InputType.InsertFromPaste: {
        if (start !== end) {
          this.#model.removeText(this.#config.userId, this.#blockIndex, key, start, end);
        }

        let data: string;

        /**
         * For native inputs data for those events comes from event.data property
         * while for contenteditable elements it's stored in event.dataTransfer
         *
         * @see https://www.w3.org/TR/input-events-2/#overview
         */
        if (isInputNative) {
          data = event.data ?? '';
        } else {
          data = event.dataTransfer!.getData('text/plain');
        }

        this.#model.insertText(this.#config.userId, this.#blockIndex, key, data, start);

        break;
      }
      case InputType.InsertText:
      /**
       * @todo Handle composition events
       */
      case InputType.InsertCompositionText: {
        /**
         * If start and end aren't equal,
         * it means that user selected some text and replaced it with new one
         */
        if (start !== end) {
          this.#model.removeText(this.#config.userId, this.#blockIndex, key, start, end);
        }

        const data = event.data as string;

        this.#model.insertText(this.#config.userId, this.#blockIndex, key, data, start);
        break;
      }

      case InputType.DeleteContent:
      case InputType.DeleteContentBackward:
      case InputType.DeleteContentForward:
      case InputType.DeleteByCut:
      case InputType.DeleteByDrag:
      case InputType.DeleteHardLineBackward:
      case InputType.DeleteHardLineForward:
      case InputType.DeleteSoftLineBackward:
      case InputType.DeleteSoftLineForward:
      case InputType.DeleteEntireSoftLine:
      case InputType.DeleteWordBackward:
      case InputType.DeleteWordForward: {
        if (isInputNative === true) {
          this.#handleDeleteInNativeInput(event, input as HTMLInputElement | HTMLTextAreaElement, key);
        } else {
          this.#handleDeleteInContentEditable(event, input, key);
        }
        break;
      }

      case InputType.InsertParagraph:
        this.#handleSplit(key, start, end);
        break;
      case InputType.InsertLineBreak:
        /**
         * @todo Think if we need to keep that or not
         */
        if (isInputNative === true) {
          this.#model.insertText(this.#config.userId, this.#blockIndex, key, '\n', start);
        }
        break;
      default:
    }
  };

  /**
   * Splits the current block's data field at the specified index
   * Removes selected range if it's not collapsed
   * Sets caret to the beginning of the next block
   *
   * @param key - data key to split
   * @param start - start index of the split
   * @param end - end index of the selected range
   */
  #handleSplit(key: DataKey, start: number, end: number): void {
    const currentValue = this.#model.getText(this.#blockIndex, key);
    const newValueAfter = currentValue.slice(end);

    this.#model.removeText(this.#config.userId, this.#blockIndex, key, start, currentValue.length);
    this.#model.addBlock(
      this.#config.userId,
      {
        name: this.#toolName,
        data : {
          [key]: {
            $t: 't',
            value: newValueAfter,
            fragments: [],
          },
        },
      },
      this.#blockIndex + 1
    );

    /**
     * Raf is needed to ensure that the new block is added so caret can be moved to it
     */
    requestAnimationFrame(() => {
      this.#caretAdapter.updateIndex(
        new IndexBuilder()
          .addBlockIndex(this.#blockIndex + 1)
          .addDataKey(key)
          .addTextRange([0, 0])
          .build()
      );
    });
  }

  /**
   * Handles model update events for native inputs and updates DOM
   *
   * @param event - model update event
   * @param input - input element
   * @param key - data key input is attached to
   */
  #handleModelUpdateForNativeInput(event: ModelEvents, input: HTMLInputElement | HTMLTextAreaElement, key: DataKey): void {
    if (!(event instanceof TextAddedEvent) && !(event instanceof TextRemovedEvent)) {
      return;
    }

    const { textRange, dataKey, blockIndex } = event.detail.index;

    if (textRange === undefined) {
      return;
    }

    /**
     * Event is not related to the attached block
     */
    if (blockIndex !== this.#blockIndex) {
      return;
    }

    /**
     * Event is not related to the attached data key
     */
    if (dataKey !== key) {
      return;
    }

    const currentElement = input;
    const [start, end] = textRange;

    const action = event.detail.action;

    const caretIndexBuilder = new IndexBuilder();

    caretIndexBuilder.from(event.detail.index);

    switch (action) {
      case EventAction.Added: {
        const text = event.detail.data as string;
        const prevValue = currentElement.value;

        currentElement.value = prevValue.slice(0, start) + text + prevValue.slice(start);

        caretIndexBuilder.addTextRange([start + text.length, start + text.length]);

        break;
      }
      case EventAction.Removed: {
        currentElement.value = currentElement.value.slice(0, start) +
          currentElement.value.slice(end);

        caretIndexBuilder.addTextRange([start, start]);

        break;
      }
    }

    this.#caretAdapter.updateIndex(caretIndexBuilder.build(), event.detail.userId);
  };

  /**
   * Handles model update events for contenteditable elements and updates DOM
   *
   * @param event - model update event
   * @param input - input element
   * @param key - data key input is attached to
   */
  #handleModelUpdateForContentEditableElement(event: ModelEvents, input: HTMLElement, key: DataKey): void {
    if (!(event instanceof TextAddedEvent) && !(event instanceof TextRemovedEvent)) {
      return;
    }

    const { textRange, dataKey, blockIndex } = event.detail.index;

    if (blockIndex !== this.#blockIndex) {
      return;
    }

    /**
     * Event is not related to the attached data key
     */
    if (dataKey !== key) {
      return;
    }

    if (textRange === undefined) {
      return;
    }

    const action = event.detail.action;

    const start = textRange[0];
    const end = textRange[1];

    const [startNode, startOffset] = getBoundaryPointByAbsoluteOffset(input, start);
    const [endNode, endOffset] = getBoundaryPointByAbsoluteOffset(input, end);
    const range = new Range();

    range.setStart(startNode, startOffset);

    const builder = new IndexBuilder();

    builder.addDataKey(key).addBlockIndex(this.#blockIndex);

    switch (action) {
      case EventAction.Added: {
        const text = event.detail.data as string;
        const textNode = document.createTextNode(text);

        range.insertNode(textNode);

        builder.addTextRange([start + text.length, start + text.length]);

        break;
      }
      case EventAction.Removed: {
        range.setEnd(endNode, endOffset);

        range.deleteContents();

        builder.addTextRange([start, start]);

        break;
      }
    }

    input.normalize();

    if (event.detail.userId === this.#config.userId) {
      this.#caretAdapter.updateIndex(builder.build());

      return;
    }
  };

  /**
   * Handles model update events and updates DOM
   *
   * @param event - model update event
   * @param input - attached input element
   * @param key - data key input is attached to
   */
  #handleModelUpdate(event: ModelEvents, input: HTMLElement, key: DataKey): void {
    const isInputNative = isNativeInput(input);

    if (isInputNative === true) {
      this.#handleModelUpdateForNativeInput(event, input as HTMLInputElement | HTMLTextAreaElement, key);
    } else {
      this.#handleModelUpdateForContentEditableElement(event, input, key);
    }
  };
}<|MERGE_RESOLUTION|>--- conflicted
+++ resolved
@@ -71,11 +71,15 @@
    * @param formattingAdapter - needed to render formatted text
    * @param toolName - tool name of the block
    */
-<<<<<<< HEAD
-  constructor(config: Required<CoreConfig>, model: EditorJSModel, caretAdapter: CaretAdapter, blockIndex: number, formattingAdapter: FormattingAdapter, toolName: string) {
-=======
-  constructor(config: CoreConfig, model: EditorJSModel, eventBus: EventBus, caretAdapter: CaretAdapter, blockIndex: number, formattingAdapter: FormattingAdapter, toolName: string) {
->>>>>>> 270e323a
+  constructor(
+    config: Required<CoreConfig>,
+    model: EditorJSModel,
+    eventBus: EventBus,
+    caretAdapter: CaretAdapter,
+    blockIndex: number,
+    formattingAdapter: FormattingAdapter,
+    toolName: string
+  ) {
     this.#config = config;
     this.#model = model;
     this.#blockIndex = blockIndex;
@@ -518,11 +522,7 @@
 
     input.normalize();
 
-    if (event.detail.userId === this.#config.userId) {
-      this.#caretAdapter.updateIndex(builder.build());
-
-      return;
-    }
+    this.#caretAdapter.updateIndex(builder.build(), this.#config.userId);
   };
 
   /**
