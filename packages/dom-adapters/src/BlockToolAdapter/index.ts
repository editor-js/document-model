<<<<<<< HEAD
import { type DataKey, type EditorJSModel, IndexBuilder, type ModelEvents } from '@editorjs/model';
import { EventType, EventAction } from '@editorjs/model';
import { InputType } from './types/InputType.js';
=======
import type { DataKey, EditorJSModel, ModelEvents } from '@editorjs/model';
>>>>>>> 58671e28
import {
  composeDataIndex,
  EventAction,
  EventType,
  TextAddedEvent,
  TextRemovedEvent
} from '@editorjs/model';
<<<<<<< HEAD
import type { CaretAdapter } from '../CaretAdapter/index.js';
import { getAbsoluteRangeOffset, getBoundaryPointByAbsoluteOffset } from '../utils/index.js';
=======
import { InputType } from './types/InputType.js';
import { CaretAdapter } from '../caret/CaretAdapter.js';
import {
  getAbsoluteRangeOffset,
  getBoundaryPointByAbsoluteOffset,
  isNonTextInput
} from '../utils/index.js';
>>>>>>> 58671e28

import { isNativeInput } from '@editorjs/dom';

/**
 * BlockToolAdapter is using inside Block tools to connect browser DOM elements to the model
 * It can handle beforeinput events and update model data
 * It can handle model's change events and update DOM
 */
export class BlockToolAdapter {
  /**
   * Model instance
   */
  #model: EditorJSModel;

  /**
   * Index of the block that this adapter is connected to
   */
  #blockIndex: number;

  #caretAdapter: CaretAdapter;

  /**
   * BlockToolAdapter constructor
   *
   * @param model - EditorJSModel instance
   * @param caretAdapter - CaretAdapter instance
   * @param blockIndex - index of the block that this adapter is connected to
   */
  constructor(model: EditorJSModel, caretAdapter: CaretAdapter, blockIndex: number) {
    this.#model = model;
    this.#blockIndex = blockIndex;
    this.#caretAdapter = caretAdapter;
  }

  /**
   * Attaches input to the model using key
   * It handles beforeinput events and updates model data
   *
   * @param key - data key to attach input to
   * @param input - input element
   */
  public attachInput(key: DataKey, input: HTMLElement): void {
    if (input instanceof HTMLInputElement && isNonTextInput(input)) {
      throw new Error('Cannot attach non-text input');
    }

    input.addEventListener('beforeinput', event => this.#handleBeforeInputEvent(event, input, key));

    this.#model.addEventListener(EventType.Changed, (event: ModelEvents) => this.#handleModelUpdate(event, input, key));

    const builder = new IndexBuilder();

    builder.addBlockIndex(this.#blockIndex).addDataKey(key);

    this.#caretAdapter.attachInput(input, builder.build());
  }

  /**
   * Handles delete events in native input
   *
   * @param event - beforeinput event
   * @param input - input element
   * @param key - data key input is attached to
   * @private
   */
  #handleDeleteInNativeInput(event: InputEvent, input: HTMLInputElement | HTMLTextAreaElement, key: DataKey): void {
    const inputType = event.inputType as InputType;

    /**
     * Check that selection exists in current input
     */
    if (input.selectionStart === null || input.selectionEnd === null) {
      return;
    }

    let start = input.selectionStart;
    let end = input.selectionEnd;

    /**
     * @todo Handle all possible deletion events
     */
    switch (inputType) {
      case InputType.DeleteContentForward: {
        /**
         * If selection end is already after the last element, then there is nothing to delete
         */
        end = end !== input.value.length ? end + 1 : end;
        break;
      }
      default: {
        /**
         * If start is already 0, then there is nothing to delete
         */
        start = start !== 0 ? start - 1 : start;
      }
    }
    this.#model.removeText(this.#blockIndex, key, start, end);
  };

  /**
   * Handles delete events in contenteditable element
   *
   * @param event - beforeinput event
   * @param input - input element
   * @param key - data key input is attached to
   */
  #handleDeleteInContentEditable(event: InputEvent, input: HTMLElement, key: DataKey): void {
    const targetRanges = event.getTargetRanges();
    const range = targetRanges[0];

    const start: number = getAbsoluteRangeOffset(input, range.startContainer, range.startOffset);
    const end: number = getAbsoluteRangeOffset(input, range.endContainer, range.endOffset);

    this.#model.removeText(this.#blockIndex, key, start, end);
  };

  /**
   * Handles beforeinput event from user input and updates model data
   *
   * We prevent beforeinput event of any type to handle it manually via model update
   *
   * @param event - beforeinput event
   * @param input - input element
   * @param key - data key input is attached to
   */
  #handleBeforeInputEvent(event: InputEvent, input: HTMLElement, key: DataKey): void {
    /**
     * We prevent all events to handle them manually via model update
     */
    event.preventDefault();

    const isInputNative = isNativeInput(input);
    const inputType = event.inputType as InputType;
    let start: number;
    let end: number;

    if (!isInputNative) {
      const targetRanges = event.getTargetRanges();
      const range = targetRanges[0];

      start = getAbsoluteRangeOffset(input, range.startContainer,
        range.startOffset);
      end = getAbsoluteRangeOffset(input, range.endContainer,
        range.endOffset);
    } else {
      const currentElement = input as HTMLInputElement | HTMLTextAreaElement;

      start = currentElement.selectionStart as number;
      end = currentElement.selectionEnd as number;
    }

    switch (inputType) {
      case InputType.InsertReplacementText:
      case InputType.InsertFromPaste: {
        this.#model.removeText(this.#blockIndex, key, start, end);

        /**
         * DataTransfer object is guaranteed to be not null for these types of event for contenteditable elements
         *
         * However, it is not guaranteed for INPUT and TEXTAREA elements, so @todo handle this case
         *
         * @see https://www.w3.org/TR/input-events-2/#overview
         */
        const data = event.dataTransfer!.getData('text/plain');

        this.#model.insertText(this.#blockIndex, key, data, start);

        break;
      }
      case InputType.InsertText:
      /**
       * @todo Handle composition events
       */
      case InputType.InsertCompositionText: {
        /**
         * If start and end aren't equal,
         * it means that user selected some text and replaced it with new one
         */
        if (start !== end) {
          this.#model.removeText(this.#blockIndex, key, start, end);
        }

        const data = event.data as string;

        this.#model.insertText(this.#blockIndex, key, data, start);
        break;
      }

      case InputType.DeleteContent:
      case InputType.DeleteContentBackward:
      case InputType.DeleteContentForward:
      case InputType.DeleteByCut:
      case InputType.DeleteByDrag:
      case InputType.DeleteHardLineBackward:
      case InputType.DeleteHardLineForward:
      case InputType.DeleteSoftLineBackward:
      case InputType.DeleteSoftLineForward:
      case InputType.DeleteWordBackward:
      case InputType.DeleteWordForward: {
        if (isInputNative) {
          this.#handleDeleteInNativeInput(event, input, key);
        } else {
          this.#handleDeleteInContentEditable(event, input, key);
        }
        break;
      }

      default:
    }
  };

  /**
   * Handles model update events for native inputs and updates DOM
   *
   * @param event - model update event
   * @param input - input element
   * @param key - data key input is attached to
   */
<<<<<<< HEAD
  #handleModelUpdate(event: ModelEvents, input: HTMLElement, key: DataKey): void {
=======
  #handleModelUpdateForNativeInput(event: ModelEvents, input: HTMLInputElement | HTMLTextAreaElement, key: DataKey): void {
>>>>>>> 58671e28
    if (!(event instanceof TextAddedEvent) && !(event instanceof TextRemovedEvent)) {
      return;
    }

<<<<<<< HEAD
    const { textRange, dataKey, blockIndex } = event.detail.index;
=======
    const [, dataKey, blockIndex] = event.detail.index;
>>>>>>> 58671e28

    /**
     * Event is not related to the attached block
     */
    if (blockIndex !== this.#blockIndex) {
      return;
    }

    /**
     * Event is not related to the attached data key
     */
<<<<<<< HEAD
    if (dataKey !== key) {
      return;
    }

    if (textRange === undefined) {
=======
    if (dataKey !== composeDataIndex(key)) {
      return;
    }

    const currentElement = input;
    const [ [start, end] ] = event.detail.index;

    const action = event.detail.action;

    switch (action) {
      case EventAction.Added: {
        const text = event.detail.data as string;
        const prevValue = currentElement.value;

        currentElement.value = prevValue.slice(0, start) + text + prevValue.slice(end - 1);

        currentElement.setSelectionRange(start + text.length, start + text.length);
        break;
      }
      case EventAction.Removed: {
        currentElement.value = currentElement.value.slice(0, start) +
          currentElement.value.slice(end);
        currentElement.setSelectionRange(start, start);
        break;
      }
    }
  };

  /**
   * Handles model update events for contenteditable elements and updates DOM
   *
   * @param event - model update event
   * @param input - input element
   * @param key - data key input is attached to
   * @param caretAdapter - caret adapter instance
   */
  #handleModelUpdateForContentEditableElement(event: ModelEvents, input: HTMLElement, key: DataKey, caretAdapter: CaretAdapter): void {
    if (!(event instanceof TextAddedEvent) && !(event instanceof TextRemovedEvent)) {
      return;
    }

    const [rangeIndex, dataIndex, blockIndex] = event.detail.index;

    if (blockIndex !== this.#blockIndex) {
      return;
    }

    if (dataIndex !== composeDataIndex(key)) {
>>>>>>> 58671e28
      return;
    }

    const action = event.detail.action;

    const start = textRange[0];
    const end = textRange[1];

    const [startNode, startOffset] = getBoundaryPointByAbsoluteOffset(input, start);
    const [endNode, endOffset] = getBoundaryPointByAbsoluteOffset(input, end);
    const range = new Range();

    range.setStart(startNode, startOffset);

    const builder = new IndexBuilder();

    builder.addDataKey(key).addBlockIndex(this.#blockIndex);

    switch (action) {
      case EventAction.Added: {
        const text = event.detail.data as string;
        const textNode = document.createTextNode(text);

        range.insertNode(textNode);

        builder.addTextRange([start + text.length, start + text.length]);

        this.#caretAdapter.updateIndex(builder.build());

        break;
      }
      case EventAction.Removed: {
        range.setEnd(endNode, endOffset);

        range.deleteContents();

        builder.addTextRange([start, start]);

        this.#caretAdapter.updateIndex(builder.build());

        break;
      }
    }

    input.normalize();
  };

  /**
   * Handles model update events and updates DOM
   *
   * @param event - model update event
   * @param input - attched input element
   * @param key - data key input is attached to
   * @param caretAdapter - caret adapter instance
   */
  #handleModelUpdate(event: ModelEvents, input: HTMLElement, key: DataKey, caretAdapter: CaretAdapter): void {
    const isInputNative = isNativeInput(input);

    if (isInputNative) {
      this.#handleModelUpdateForNativeInput(event, input as HTMLInputElement | HTMLTextAreaElement, key);
    } else {
      this.#handleModelUpdateForContentEditableElement(event, input, key, caretAdapter);
    }
  };
}<|MERGE_RESOLUTION|>--- conflicted
+++ resolved
@@ -1,29 +1,17 @@
-<<<<<<< HEAD
 import { type DataKey, type EditorJSModel, IndexBuilder, type ModelEvents } from '@editorjs/model';
-import { EventType, EventAction } from '@editorjs/model';
-import { InputType } from './types/InputType.js';
-=======
-import type { DataKey, EditorJSModel, ModelEvents } from '@editorjs/model';
->>>>>>> 58671e28
 import {
-  composeDataIndex,
   EventAction,
   EventType,
   TextAddedEvent,
   TextRemovedEvent
 } from '@editorjs/model';
-<<<<<<< HEAD
-import type { CaretAdapter } from '../CaretAdapter/index.js';
-import { getAbsoluteRangeOffset, getBoundaryPointByAbsoluteOffset } from '../utils/index.js';
-=======
 import { InputType } from './types/InputType.js';
-import { CaretAdapter } from '../caret/CaretAdapter.js';
 import {
   getAbsoluteRangeOffset,
   getBoundaryPointByAbsoluteOffset,
   isNonTextInput
 } from '../utils/index.js';
->>>>>>> 58671e28
+import type { CaretAdapter } from '../CaretAdapter/index.js';
 
 import { isNativeInput } from '@editorjs/dom';
 
@@ -43,6 +31,11 @@
    */
   #blockIndex: number;
 
+  /**
+   * Caret adapter instance
+   *
+   * @private
+   */
   #caretAdapter: CaretAdapter;
 
   /**
@@ -160,14 +153,12 @@
     let start: number;
     let end: number;
 
-    if (!isInputNative) {
+    if (isInputNative === false) {
       const targetRanges = event.getTargetRanges();
       const range = targetRanges[0];
 
-      start = getAbsoluteRangeOffset(input, range.startContainer,
-        range.startOffset);
-      end = getAbsoluteRangeOffset(input, range.endContainer,
-        range.endOffset);
+      start = getAbsoluteRangeOffset(input, range.startContainer, range.startOffset);
+      end = getAbsoluteRangeOffset(input, range.endContainer, range.endOffset);
     } else {
       const currentElement = input as HTMLInputElement | HTMLTextAreaElement;
 
@@ -223,8 +214,8 @@
       case InputType.DeleteSoftLineForward:
       case InputType.DeleteWordBackward:
       case InputType.DeleteWordForward: {
-        if (isInputNative) {
-          this.#handleDeleteInNativeInput(event, input, key);
+        if (isInputNative === true) {
+          this.#handleDeleteInNativeInput(event, input as HTMLInputElement | HTMLTextAreaElement, key);
         } else {
           this.#handleDeleteInContentEditable(event, input, key);
         }
@@ -242,20 +233,16 @@
    * @param input - input element
    * @param key - data key input is attached to
    */
-<<<<<<< HEAD
-  #handleModelUpdate(event: ModelEvents, input: HTMLElement, key: DataKey): void {
-=======
   #handleModelUpdateForNativeInput(event: ModelEvents, input: HTMLInputElement | HTMLTextAreaElement, key: DataKey): void {
->>>>>>> 58671e28
     if (!(event instanceof TextAddedEvent) && !(event instanceof TextRemovedEvent)) {
       return;
     }
 
-<<<<<<< HEAD
-    const { textRange, dataKey, blockIndex } = event.detail.index;
-=======
-    const [, dataKey, blockIndex] = event.detail.index;
->>>>>>> 58671e28
+    const { textRange, dataKey, blockIndex }  = event.detail.index;
+
+    if (textRange === undefined) {
+      return;
+    }
 
     /**
      * Event is not related to the attached block
@@ -267,19 +254,12 @@
     /**
      * Event is not related to the attached data key
      */
-<<<<<<< HEAD
     if (dataKey !== key) {
       return;
     }
 
-    if (textRange === undefined) {
-=======
-    if (dataKey !== composeDataIndex(key)) {
-      return;
-    }
-
     const currentElement = input;
-    const [ [start, end] ] = event.detail.index;
+    const [start, end] = textRange;
 
     const action = event.detail.action;
 
@@ -308,21 +288,26 @@
    * @param event - model update event
    * @param input - input element
    * @param key - data key input is attached to
-   * @param caretAdapter - caret adapter instance
-   */
-  #handleModelUpdateForContentEditableElement(event: ModelEvents, input: HTMLElement, key: DataKey, caretAdapter: CaretAdapter): void {
+   */
+  #handleModelUpdateForContentEditableElement(event: ModelEvents, input: HTMLElement, key: DataKey): void {
     if (!(event instanceof TextAddedEvent) && !(event instanceof TextRemovedEvent)) {
       return;
     }
 
-    const [rangeIndex, dataIndex, blockIndex] = event.detail.index;
+    const { textRange, dataKey, blockIndex } = event.detail.index;
 
     if (blockIndex !== this.#blockIndex) {
       return;
     }
 
-    if (dataIndex !== composeDataIndex(key)) {
->>>>>>> 58671e28
+    /**
+     * Event is not related to the attached data key
+     */
+    if (dataKey !== key) {
+      return;
+    }
+
+    if (textRange === undefined) {
       return;
     }
 
@@ -376,15 +361,14 @@
    * @param event - model update event
    * @param input - attched input element
    * @param key - data key input is attached to
-   * @param caretAdapter - caret adapter instance
-   */
-  #handleModelUpdate(event: ModelEvents, input: HTMLElement, key: DataKey, caretAdapter: CaretAdapter): void {
+   */
+  #handleModelUpdate(event: ModelEvents, input: HTMLElement, key: DataKey): void {
     const isInputNative = isNativeInput(input);
 
-    if (isInputNative) {
+    if (isInputNative === true) {
       this.#handleModelUpdateForNativeInput(event, input as HTMLInputElement | HTMLTextAreaElement, key);
     } else {
-      this.#handleModelUpdateForContentEditableElement(event, input, key, caretAdapter);
+      this.#handleModelUpdateForContentEditableElement(event, input, key);
     }
   };
 }