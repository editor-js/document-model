--- conflicted
+++ resolved
@@ -1,11 +1,7 @@
 import { isNativeInput } from '@editorjs/dom';
 import {
-<<<<<<< HEAD
-  type DataKey,
   type EditorJSModel,
-=======
   createDataKey,
->>>>>>> 9a330393
   EventAction,
   EventType,
   IndexBuilder,
