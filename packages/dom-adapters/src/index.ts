--- conflicted
+++ resolved
@@ -1,10 +1,7 @@
-<<<<<<< HEAD
+export * from './caret/CaretAdapter.js';
 export * from './InlineToolAdapter/index.js';
 export { normalize } from './utils/helpers.js';
 export { unwrapByToolType } from './utils/helpers.js';
 export { getRange } from './utils/helpers.js';
 export { getLength } from './utils/helpers.js';
-export { getAbsoluteOffset } from './utils/helpers.js';
-=======
-export * from './caret/CaretAdapter.js';
->>>>>>> 53908598
+export { getAbsoluteOffset } from './utils/helpers.js';