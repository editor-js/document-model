export * from './getAbsoluteRangeOffset.js';
export * from './getRelativeIndex.js';
export * from './isNonTextInput.js';
export * from './useSelectionChange.js';
<<<<<<< HEAD
export * from './doRangesIntersect.js';
export * from './mergeTextRanges.js';
=======
export * from './findWordBoundary.js';
export * from './findHardLineBoundary.js';
>>>>>>> dada2911
<|MERGE_RESOLUTION|>--- conflicted
+++ resolved
@@ -2,10 +2,7 @@
 export * from './getRelativeIndex.js';
 export * from './isNonTextInput.js';
 export * from './useSelectionChange.js';
-<<<<<<< HEAD
-export * from './doRangesIntersect.js';
-export * from './mergeTextRanges.js';
-=======
 export * from './findWordBoundary.js';
 export * from './findHardLineBoundary.js';
->>>>>>> dada2911
+export * from './doRangesIntersect.js';
+export * from './mergeTextRanges.js';