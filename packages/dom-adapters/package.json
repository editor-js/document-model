--- conflicted
+++ resolved
@@ -6,11 +6,7 @@
   "types": "dist/index.d.ts",
   "type": "module",
   "scripts": {
-<<<<<<< HEAD
-    "build": "tsc --project tsconfig.build.json",
-=======
     "build": "tsc --build tsconfig.build.json",
->>>>>>> 27adb2e6
     "dev": "yarn build --watch",
     "lint": "eslint ./src",
     "lint:ci": "yarn lint --max-warnings 0",
