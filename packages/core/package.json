{
  "name": "@editorjs/core",
  "packageManager": "yarn@4.0.1",
  "type": "module",
  "main": "dist/index.js",
  "types": "dist/index.d.ts",
  "scripts": {
    "build": "tsc --build tsconfig.build.json",
    "dev": "yarn build --watch",
    "lint": "eslint ./src",
    "lint:ci": "yarn lint --max-warnings 0",
    "lint:fix": "yarn lint --fix",
    "clear": "rm -rf ./dist && rm -rf ./tsconfig.build.tsbuildinfo"
  },
  "devDependencies": {
    "eslint": "^9.9.1",
    "eslint-config-codex": "^2.0.2",
    "typescript": "^5.5.4"
  },
  "dependencies": {
    "@editorjs/dom": "^1.0.0",
    "@editorjs/dom-adapters": "workspace:^",
    "@editorjs/editorjs": "^2.30.5",
<<<<<<< HEAD
    "@editorjs/model": "workspace:^",
    "@editorjs/sdk": "workspace:^"
=======
    "@editorjs/helpers": "^1.0.0",
    "@editorjs/model": "workspace:^",
    "@editorjs/sdk": "workspace:^",
    "reflect-metadata": "^0.2.2",
    "typedi": "^0.10.0"
>>>>>>> 1c8dcf27
  }
}<|MERGE_RESOLUTION|>--- conflicted
+++ resolved
@@ -21,15 +21,10 @@
     "@editorjs/dom": "^1.0.0",
     "@editorjs/dom-adapters": "workspace:^",
     "@editorjs/editorjs": "^2.30.5",
-<<<<<<< HEAD
-    "@editorjs/model": "workspace:^",
-    "@editorjs/sdk": "workspace:^"
-=======
     "@editorjs/helpers": "^1.0.0",
     "@editorjs/model": "workspace:^",
     "@editorjs/sdk": "workspace:^",
     "reflect-metadata": "^0.2.2",
     "typedi": "^0.10.0"
->>>>>>> 1c8dcf27
   }
 }