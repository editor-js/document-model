--- conflicted
+++ resolved
@@ -86,15 +86,12 @@
 
     this.#iocContainer.set('EditorConfig', this.#config);
 
-<<<<<<< HEAD
+    const eventBus = new EventBus();
+
+    this.#iocContainer.set(EventBus, eventBus);
+
     this.#model = new EditorJSModel(this.#config.userId, { identifier: this.#config.documentId as DocumentId });
 
-=======
-    const eventBus = new EventBus();
-    this.#iocContainer.set(EventBus, eventBus);
-
-    this.#model = new EditorJSModel();
->>>>>>> 270e323a
     this.#iocContainer.set(EditorJSModel, this.#model);
 
     this.#toolsManager = this.#iocContainer.get(ToolsManager);
@@ -223,7 +220,7 @@
 /**
  * @todo move to "sdk" package
  */
-export * from './entities/index.js';
+export type * from './entities/index.js';
 export * from './components/EventBus/index.js';
 export * from './api/index.js';
 export * from './tools/facades/index.js';