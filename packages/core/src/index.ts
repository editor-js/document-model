--- conflicted
+++ resolved
@@ -3,13 +3,7 @@
 import { Container } from 'typedi';
 import { composeDataFromVersion2 } from './utils/composeDataFromVersion2.js';
 import ToolsManager from './tools/ToolsManager.js';
-<<<<<<< HEAD
-import { FormattingAdapter } from '@editorjs/dom-adapters';
-import { BlockToolAdapter, CaretAdapter } from '@editorjs/dom-adapters';
-import type { BlockAPI, BlockToolData } from '@editorjs/editorjs';
-=======
-import { CaretAdapter, InlineToolsAdapter } from '@editorjs/dom-adapters';
->>>>>>> 1c8dcf27
+import { CaretAdapter, FormattingAdapter } from '@editorjs/dom-adapters';
 import { InlineToolbar } from './ui/InlineToolbar/index.js';
 import type { CoreConfigValidated } from './entities/Config.js';
 import type { CoreConfig } from '@editorjs/sdk';
@@ -128,81 +122,6 @@
       }
     }
   }
-<<<<<<< HEAD
-
-  /**
-   * When model emits block-added event, add an actual block to the editor
-   * @param event - Any model event
-   */
-  private handleModelUpdate(event: ModelEvents): void {
-    if (event instanceof BlockAddedEvent === false) {
-      return;
-    }
-
-    void this.handleBlockAdded(event);
-  }
-
-  /**
-   * Insert block added to the model to the DOM
-   * @param event - Event containing information about the added block
-   */
-  private async handleBlockAdded(event: BlockAddedEvent): Promise<void> {
-    /**
-     * @todo add batch rendering to improve performance on large documents
-     */
-    const index = event.detail.index;
-
-    if (index.blockIndex === undefined) {
-      throw new Error('Block index should be defined. Probably something wrong with the Editor Model. Please, report this issue');
-    }
-
-    const blockToolAdapter = new BlockToolAdapter(this.#model, this.#caretAdapter, index.blockIndex, this.#formattingAdapter);
-
-    const block = this.createBlock({
-      name: event.detail.data.name,
-      data: event.detail.data.data,
-    }, blockToolAdapter);
-
-    const blockEl = await block.render();
-
-    /**
-     * @todo add block to the correct position
-     */
-    this.#config.holder.appendChild(blockEl);
-  }
-
-  /**
-   * Create Block Tools instance
-   * @param blockOptions - options to pass to the tool
-   * @param blockToolAdapter - adapter for linking block and model
-   */
-  private createBlock({ name, data }: {
-    /**
-     * Tool name
-     */
-    name: string;
-    /**
-     * Saved block data
-     */
-    data: BlockToolData<Record<string, unknown>>;
-  }, blockToolAdapter: BlockToolAdapter): BlockTool {
-    const tool = this.#toolsManager.blockTools.get(name);
-
-    if (!tool) {
-      throw new Error(`Block Tool ${name} not found`);
-    }
-
-    const block = tool.create({
-      adapter: blockToolAdapter,
-      data: data,
-      block: {} as BlockAPI,
-      readOnly: false,
-    });
-
-    return block;
-  }
-=======
->>>>>>> 1c8dcf27
 }
 
 export * from './entities/index.js';