import 'reflect-metadata';
import { FormattingAdapter } from '@editorjs/dom-adapters';
import type { CaretManagerEvents, InlineFragment, InlineToolName } from '@editorjs/model';
import { CaretManagerCaretUpdatedEvent, Index, EditorJSModel, createInlineToolData, createInlineToolName } from '@editorjs/model';
import { EventType } from '@editorjs/model';
<<<<<<< HEAD
import { Inject, Service } from 'typedi';
import { CoreEventType, EventBus, ToolLoadedCoreEvent } from './EventBus/index.js';
=======
import { Service } from 'typedi';
import { CoreEventType, ToolLoadedCoreEvent } from './EventBus/index.js';
import { EventBus } from '@editorjs/sdk';
>>>>>>> 270e323a
import { SelectionChangedCoreEvent } from './EventBus/core-events/SelectionChangedCoreEvent.js';
import { type CoreConfig, InlineTool, InlineToolFormatData } from '@editorjs/sdk';

/**
 * SelectionManager responsible for handling selection changes and applying inline tools formatting
 */
@Service()
export class SelectionManager {
  /**
   * Editor model instance
   * Used for interactions with stored data
   */
  #model: EditorJSModel;

  /**
   * FormattingAdapter instance
   * Used for inline tools attaching and format apply
   */
  #formattingAdapter: FormattingAdapter;

  /**
   * EventBus instance to exchange events between components
   */
  #eventBus: EventBus;

  /**
   * Inline Tools instances available for use
   */
  #inlineTools: Map<InlineToolName, InlineTool> = new Map();

  /**
   * Editor's config
   */
  #config: CoreConfig;

  /**
   * @param config - Editor's config
   * @param model - editor model instance
   * @param formattingAdapter - needed for applying format to the model
   * @param eventBus - EventBus instance to exchange events between components
   */
  constructor(
    @Inject('EditorConfig') config: CoreConfig,
    model: EditorJSModel,
    formattingAdapter: FormattingAdapter,
    eventBus: EventBus
  ) {
    this.#config = config;
    this.#model = model;
    this.#formattingAdapter = formattingAdapter;
    this.#eventBus = eventBus;

    this.#eventBus.addEventListener(`core:${CoreEventType.ToolLoaded}`, (event: ToolLoadedCoreEvent) => {
      const { tool } = event.detail;

      if (!tool.isInline()) {
        return;
      }

      const toolInstance = tool.create();
      const name = createInlineToolName(tool.name);

      this.#inlineTools.set(name, toolInstance);

      this.#formattingAdapter.attachTool(name, toolInstance);
    });

    this.#model.addEventListener(EventType.CaretManagerUpdated, (event: CaretManagerEvents) => this.#handleCaretManagerUpdate(event));
  }

  /**
   * Handle changes of the caret selection
   * @param event - CaretManager event
   */
  #handleCaretManagerUpdate(event: CaretManagerEvents): void {
    if (event.detail.userId !== this.#config.userId) {
      return;
    }

    switch (true) {
      case event instanceof CaretManagerCaretUpdatedEvent: {
        const { index: serializedIndex } = event.detail;
        const index = serializedIndex !== null ? Index.parse(serializedIndex) : null;
        let fragments: InlineFragment[] = [];

        if (index !== null && index.blockIndex !== undefined && index.dataKey !== undefined && index.textRange !== undefined) {
          fragments = this.#model.getFragments(index.blockIndex, index.dataKey, ...index.textRange);
        }

        this.#eventBus.dispatchEvent(new SelectionChangedCoreEvent({
          index,
          /**
           * @todo implement filter by current BlockTool configuration
           */
          availableInlineTools: this.#inlineTools,
          fragments,
        }));

        break;
      }
      default:
        break;
    }
  }

  /**
   * Apply format with data formed in toolbar
   * @param toolName - name of the inline tool, whose format would be applied
   * @param data - fragment data for the current selection
   */
  public applyInlineToolForCurrentSelection(toolName: InlineToolName, data: InlineToolFormatData = {}): void {
    /**
     * @todo pass to applyFormat inline tool data formed in toolbar
     */
    this.#formattingAdapter.applyFormat(toolName, createInlineToolData(data));
  };
}<|MERGE_RESOLUTION|>--- conflicted
+++ resolved
@@ -3,14 +3,9 @@
 import type { CaretManagerEvents, InlineFragment, InlineToolName } from '@editorjs/model';
 import { CaretManagerCaretUpdatedEvent, Index, EditorJSModel, createInlineToolData, createInlineToolName } from '@editorjs/model';
 import { EventType } from '@editorjs/model';
-<<<<<<< HEAD
-import { Inject, Service } from 'typedi';
-import { CoreEventType, EventBus, ToolLoadedCoreEvent } from './EventBus/index.js';
-=======
-import { Service } from 'typedi';
 import { CoreEventType, ToolLoadedCoreEvent } from './EventBus/index.js';
 import { EventBus } from '@editorjs/sdk';
->>>>>>> 270e323a
+import { Inject, Service } from 'typedi';
 import { SelectionChangedCoreEvent } from './EventBus/core-events/SelectionChangedCoreEvent.js';
 import { type CoreConfig, InlineTool, InlineToolFormatData } from '@editorjs/sdk';
 
