import type { BlockToolConstructor } from '@editorjs/sdk';
import 'reflect-metadata';
import { deepMerge, isFunction, isObject, PromiseQueue } from '@editorjs/helpers';
import { Inject, Service } from 'typedi';
import type { BlockToolFacade, BlockTuneFacade,
  InlineToolFacade } from './facades/index.js';
import {
<<<<<<< HEAD
=======
  BlockToolFacade, BlockTuneFacade,
  InlineToolFacade,
  ToolFacadeClass,
>>>>>>> efcfe222
  ToolsCollection,
  ToolsFactory
} from './facades/index.js';
import { Paragraph } from './internal/block-tools/paragraph/index.js';
import type {
  EditorConfig,
  ToolConstructable,
  ToolSettings
} from '@editorjs/editorjs';
import { InlineTool, InlineToolConstructor } from '@editorjs/sdk';
import type { UnifiedToolConfig } from '../entities/index.js';
import BoldInlineTool from './internal/inline-tools/bold/index.js';
import ItalicInlineTool from './internal/inline-tools/italic/index.js';
import LinkInlineTool from './internal/inline-tools/link/index.js';
<<<<<<< HEAD
=======
import { EventBus, ToolLoadedCoreEvent } from '../components/EventBus/index.js';
>>>>>>> efcfe222

/**
 * Works with tools
 * @todo - validate tools configurations
 * @todo - merge internal tools
 */
@Service()
export default class ToolsManager {
  #tools: EditorConfig['tools'];

  /**
   * ToolsFactory instance
   */
  #factory: ToolsFactory;

  /**
   * Unified config with internal and internal tools
   */
  #config: UnifiedToolConfig;

  /**
   * EventBus instance to exchange events between components
   */
  #eventBus: EventBus;

  /**
   * Tools available for use
   */
  #availableTools = new ToolsCollection();

  /**
   * Tools loaded but unavailable for use
   */
  #unavailableTools = new ToolsCollection();

  /**
   * Returns available Tools
   */
  public get available(): ToolsCollection {
    return this.#availableTools;
  }

  /**
   * Returns unavailable Tools
   */
  public get unavailable(): ToolsCollection {
    return this.#unavailableTools;
  }

  /**
   * Return Tools for the Inline Toolbar
   */
  public get inlineTools(): ToolsCollection<InlineToolFacade> {
    return this.available.inlineTools;
  }

  /**
   * Return editor block tools
   */
  public get blockTools(): ToolsCollection<BlockToolFacade> {
    return this.available.blockTools;
  }

  /**
   * Return available Block Tunes
   * @returns - object of Inline Tool's classes
   */
  public get blockTunes(): ToolsCollection<BlockTuneFacade> {
    return this.available.blockTunes;
  }

  /**
   * Returns internal tools
   */
  public get internal(): ToolsCollection {
    return this.available.internalTools;
  }

  /**
   * @param editorConfig - EditorConfig object
   * @param editorConfig.tools - Tools configuration passed by user
   * @param eventBus - EventBus instance to exchange events between components
   */
  constructor(
    @Inject('EditorConfig') editorConfig: EditorConfig,
      eventBus: EventBus
  ) {
    this.#config = this.#prepareConfig(editorConfig.tools ?? {});
    this.#eventBus = eventBus;

    this.#validateTools();

    this.#factory = new ToolsFactory(this.#config, editorConfig, {});
  }

  /**
   * Calls tools prepare method if it exists and adds tools to relevant collection (available or unavailable tools)
   * @returns Promise<void>
   */
  public async prepareTools(): Promise<void> {
    const promiseQueue = new PromiseQueue();

    const setToAvailableToolsCollection = (toolName: string, tool: ToolFacadeClass): void => {
      this.#availableTools.set(toolName, tool);

      this.#eventBus.dispatchEvent(new ToolLoadedCoreEvent({
        tool,
      }));
    };

    Object.entries(this.#config).forEach(([toolName, config]) => {
      if (isFunction(config.class.prepare)) {
        void promiseQueue.add(async () => {
          try {
            /**
             * TypeScript doesn't get type guard here, so non-null assertion is used
             */
            await config.class.prepare!({
              toolName: toolName,
              config: config,
            });

            const tool = this.#factory.get(toolName);

            if (tool.isInline()) {
              /**
               * Some Tools validation
               */
              const inlineToolRequiredMethods = ['render'];
              const notImplementedMethods = inlineToolRequiredMethods.filter(method => tool.create()[method as keyof InlineTool] !== undefined);

              if (notImplementedMethods.length) {
                /**
                 * @todo implement logger
                 */
                console.log(
                  `Incorrect Inline Tool: ${tool.name}. Some of required methods is not implemented %o`,
                  'warn',
                  notImplementedMethods
                );

                this.#unavailableTools.set(tool.name, tool);

                return;
              }
            }

            setToAvailableToolsCollection(toolName, tool);
          } catch (e) {
            console.error(`Tool ${toolName} failed to prepare`, e);

            this.#unavailableTools.set(toolName, this.#factory.get(toolName));
          }
        });
      } else {
        setToAvailableToolsCollection(toolName, this.#factory.get(toolName));
      }
    });

    await promiseQueue.completed;
  }

  /**
   * Unify tools config
   * @param config - user's tools config
   */
  #prepareConfig(config: EditorConfig['tools']): UnifiedToolConfig {
    const unifiedConfig: UnifiedToolConfig = {} as UnifiedToolConfig;

    /**
     * Save Tools settings to a map
     */
    for (const toolName in config) {
      /**
       * If Tool is an object not a Tool's class then
       * save class and settings separately
       */
      if (isObject(config)) {
        unifiedConfig[toolName] = config[toolName] as UnifiedToolConfig[string];
      } else {
        unifiedConfig[toolName] = { class: config[toolName] as ToolConstructable };
      }
    }

    deepMerge(unifiedConfig, this.#internalTools);

    return unifiedConfig;
  }

  /**
   * Validate Tools configuration objects and throw Error for user if it is invalid
   */
  #validateTools(): void {
    /**
     * Check Tools for a class containing
     */
    for (const toolName in this.#config) {
      if (Object.prototype.hasOwnProperty.call(this.#config, toolName)) {
        // if (toolName in this.internalTools) {
        //   return;
        // }

        const tool = this.#config[toolName];

        if (!isFunction(tool) && !isFunction((tool as ToolSettings).class)) {
          throw Error(
            `Tool «${toolName}» must be a constructor function or an object with function in the «class» property`
          );
        }
      }
    }
  }

  /**
   * Returns internal tools
   * Includes Bold, Italic, Link and Paragraph
   */
  get #internalTools(): UnifiedToolConfig {
    return {
      paragraph: {
        /**
         * @todo solve problems with types
         */
        class: Paragraph as unknown as BlockToolConstructor,
        inlineToolbar: true,
        isInternal: true,
      },
      bold: {
        class: BoldInlineTool as unknown as InlineToolConstructor,
        isInternal: true,
      },
      italic: {
        class: ItalicInlineTool as unknown as InlineToolConstructor,
        isInternal: true,
      },
      link: {
        class: LinkInlineTool as unknown as InlineToolConstructor,
        isInternal: true,
      },
    };
  }
}<|MERGE_RESOLUTION|>--- conflicted
+++ resolved
@@ -5,12 +5,7 @@
 import type { BlockToolFacade, BlockTuneFacade,
   InlineToolFacade } from './facades/index.js';
 import {
-<<<<<<< HEAD
-=======
-  BlockToolFacade, BlockTuneFacade,
-  InlineToolFacade,
   ToolFacadeClass,
->>>>>>> efcfe222
   ToolsCollection,
   ToolsFactory
 } from './facades/index.js';
@@ -25,10 +20,7 @@
 import BoldInlineTool from './internal/inline-tools/bold/index.js';
 import ItalicInlineTool from './internal/inline-tools/italic/index.js';
 import LinkInlineTool from './internal/inline-tools/link/index.js';
-<<<<<<< HEAD
-=======
 import { EventBus, ToolLoadedCoreEvent } from '../components/EventBus/index.js';
->>>>>>> efcfe222
 
 /**
  * Works with tools
