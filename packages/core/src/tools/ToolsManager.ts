--- conflicted
+++ resolved
@@ -1,30 +1,23 @@
-<<<<<<< HEAD
 import 'reflect-metadata';
 import { deepMerge, isFunction, isObject, PromiseQueue } from '@editorjs/helpers';
 import { Inject, Service } from 'typedi';
-import type { BlockToolConstructor } from "../entities/BlockTool.js";
 import {
-  BlockToolBuilder, BlockTuneBuilder,
-  InlineToolBuilder,
+  BlockToolFacade, BlockTuneFacade,
+  InlineToolFacade,
   ToolsCollection,
   ToolsFactory,
   UnifiedToolConfig
-} from "./builders/index.js";
-import { Paragraph } from './internal/paragraph/index.js';
+} from "./facades/index.js";
+import { Paragraph } from './internal/block-tools/paragraph/index.js';
 import type {
   EditorConfig,
-  InlineTool,
   ToolConfig,
   ToolConstructable,
   ToolSettings
 } from '@editorjs/editorjs';
-=======
-import type { BlockToolConstructor, InlineToolsConfig } from '@editorjs/sdk';
-import { Paragraph } from './internal/block-tools/paragraph/index.js';
-import type { EditorConfig } from '@editorjs/editorjs';
-import BoldInlineTool from './internal/inline-tools/bold/index.js';
-import ItalicInlineTool from './internal/inline-tools/italic/index.js';
->>>>>>> f2e7a8af
+import BoldInlineTool from "./internal/inline-tools/bold/index.js";
+import ItalicInlineTool from "./internal/inline-tools/italic/index.js";
+import { InlineTool } from "@editorjs/sdk";
 
 /**
  * Works with tools
@@ -33,7 +26,6 @@
  */
 @Service()
 export default class ToolsManager {
-<<<<<<< HEAD
   #factory: ToolsFactory;
   #config: UnifiedToolConfig;
   #availableTools = new ToolsCollection();
@@ -56,14 +48,14 @@
   /**
    * Return Tools for the Inline Toolbar
    */
-  public get inlineTools(): ToolsCollection<InlineToolBuilder> {
+  public get inlineTools(): ToolsCollection<InlineToolFacade> {
     return this.available.inlineTools;
   }
 
   /**
    * Return editor block tools
    */
-  public get blockTools(): ToolsCollection<BlockToolBuilder> {
+  public get blockTools(): ToolsCollection<BlockToolFacade> {
     return this.available.blockTools;
   }
 
@@ -71,7 +63,7 @@
    * Return available Block Tunes
    * @returns - object of Inline Tool's classes
    */
-  public get blockTunes(): ToolsCollection<BlockTuneBuilder> {
+  public get blockTunes(): ToolsCollection<BlockTuneFacade> {
     return this.available.blockTunes;
   }
 
@@ -149,15 +141,11 @@
 
     return promiseQueue.completed;
   }
-=======
-  #tools: EditorConfig['tools'];
->>>>>>> f2e7a8af
 
   /**
    * Unify tools config
    * @param config
    */
-<<<<<<< HEAD
   #prepareConfig(config: EditorConfig['tools']): UnifiedToolConfig {
     const unifiedConfig: UnifiedToolConfig = {} as UnifiedToolConfig;
 
@@ -179,10 +167,6 @@
     deepMerge(unifiedConfig, this.#internalTools);
 
     return unifiedConfig;
-=======
-  constructor(tools: EditorConfig['tools']) {
-    this.#tools = tools;
->>>>>>> f2e7a8af
   }
 
   /**
@@ -210,7 +194,6 @@
   }
 
   /**
-<<<<<<< HEAD
    * Returns internal tools
    * Includes Bold, Italic, Link and Paragraph
    */
@@ -224,16 +207,14 @@
         inlineToolbar: true,
         isInternal: true,
       },
+      bold: {
+        class: BoldInlineTool as any,
+        isInternal: true,
+      },
+      italic: {
+        class: ItalicInlineTool as any,
+        isInternal: true,
+      }
     };
   }
-=======
-   * Returns inline tools got from the EditorConfig tools
-   */
-  public getInlineTools(): InlineToolsConfig {
-    return {
-      bold: BoldInlineTool,
-      italic: ItalicInlineTool,
-    };
-  };
->>>>>>> f2e7a8af
 }