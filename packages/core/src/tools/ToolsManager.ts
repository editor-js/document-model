--- conflicted
+++ resolved
@@ -1,18 +1,10 @@
-<<<<<<< HEAD
-import type { InlineToolsConfig } from '@editorjs/sdk';
-import type { BlockToolConstructor } from '../entities/BlockTool.js';
-import { Paragraph } from './internal/block-tools/paragraph/index.js';
-import type { EditorConfig } from '@editorjs/editorjs';
-import BoldInlineTool from './internal/inline-tools/bold/index.js';
-import ItalicInlineTool from './internal/inline-tools/italic/index.js';
-import LinkInlineTool from './internal/inline-tools/link/index.js';
-=======
+import type { InlineToolsConfig, BlockToolConstructor } from '@editorjs/sdk';
 import 'reflect-metadata';
 import { deepMerge, isFunction, isObject, PromiseQueue } from '@editorjs/helpers';
 import { Inject, Service } from 'typedi';
+import type { BlockToolFacade, BlockTuneFacade,
+  InlineToolFacade } from './facades/index.js';
 import {
-  BlockToolFacade, BlockTuneFacade,
-  InlineToolFacade,
   ToolsCollection,
   ToolsFactory
 } from './facades/index.js';
@@ -22,11 +14,11 @@
   ToolConstructable,
   ToolSettings
 } from '@editorjs/editorjs';
+import { InlineTool, InlineToolConstructor } from '@editorjs/sdk';
+import type { UnifiedToolConfig } from '../entities/index.js';
 import BoldInlineTool from './internal/inline-tools/bold/index.js';
 import ItalicInlineTool from './internal/inline-tools/italic/index.js';
-import { BlockToolConstructor, InlineTool, InlineToolConstructor } from '@editorjs/sdk';
-import { UnifiedToolConfig } from '../entities/index.js';
->>>>>>> 1c8dcf27
+import LinkInlineTool from './internal/inline-tools/link/index.js';
 
 /**
  * Works with tools
@@ -40,10 +32,6 @@
   /**
    * ToolsFactory instance
    */
-<<<<<<< HEAD
-  constructor(tools: EditorConfig['tools']) {
-    this.#tools = tools;
-=======
   #factory: ToolsFactory;
 
   /**
@@ -116,121 +104,23 @@
     this.#factory = new ToolsFactory(this.#config, editorConfig, {});
 
     void this.prepareTools();
->>>>>>> 1c8dcf27
   }
 
   /**
    * Calls tools prepare method if it exists and adds tools to relevant collection (available or unavailable tools)
+   * @param toolName
    * @returns Promise<void>
    */
-  public async prepareTools(): Promise<void> {
-    const promiseQueue = new PromiseQueue();
-
-    Object.entries(this.#config).forEach(([toolName, config]) => {
-      if (isFunction(config.class.prepare)) {
-        void promiseQueue.add(async () => {
-          try {
-            /**
-             * TypeScript doesn't get type guard here, so non-null assertion is used
-             */
-            await config.class.prepare!({
-              toolName: toolName,
-              config: config,
-            });
-
-            const tool = this.#factory.get(toolName);
-
-            if (tool.isInline()) {
-              /**
-               * Some Tools validation
-               */
-              const inlineToolRequiredMethods = ['render'];
-              const notImplementedMethods = inlineToolRequiredMethods.filter(method => tool.create()[method as keyof InlineTool] !== undefined);
-
-              if (notImplementedMethods.length) {
-                /**
-                 * @todo implement logger
-                 */
-                console.log(
-                  `Incorrect Inline Tool: ${tool.name}. Some of required methods is not implemented %o`,
-                  'warn',
-                  notImplementedMethods
-                );
-
-                this.#unavailableTools.set(tool.name, tool);
-
-                return;
-              }
-            }
-
-            this.#availableTools.set(toolName, tool);
-          } catch (e) {
-            console.error(`Tool ${toolName} failed to prepare`, e);
-
-            this.#unavailableTools.set(toolName, this.#factory.get(toolName));
-          }
-        });
-      } else {
-        this.#availableTools.set(toolName, this.#factory.get(toolName));
-      }
-    });
-
-    await promiseQueue.completed;
-  }
-
-  /**
-   * Unify tools config
-   * @param config - user's tools config
-   */
-  #prepareConfig(config: EditorConfig['tools']): UnifiedToolConfig {
-    const unifiedConfig: UnifiedToolConfig = {} as UnifiedToolConfig;
-
-    /**
-     * Save Tools settings to a map
-     */
-    for (const toolName in config) {
-      /**
-       * If Tool is an object not a Tool's class then
-       * save class and settings separately
-       */
-      if (isObject(config)) {
-        unifiedConfig[toolName] = config[toolName] as UnifiedToolConfig[string];
-      } else {
-        unifiedConfig[toolName] = { class: config[toolName] as ToolConstructable };
-      }
-    }
-
-    deepMerge(unifiedConfig, this.#internalTools);
-
-    return unifiedConfig;
-  }
-
-  /**
-   * Validate Tools configuration objects and throw Error for user if it is invalid
-   */
-  #validateTools(): void {
-    /**
-     * Check Tools for a class containing
-     */
-    for (const toolName in this.#config) {
-      if (Object.prototype.hasOwnProperty.call(this.#config, toolName)) {
-        // if (toolName in this.internalTools) {
-        //   return;
-        // }
-
-        const tool = this.#config[toolName];
-
-        if (!isFunction(tool) && !isFunction((tool as ToolSettings).class)) {
-          throw Error(
-            `Tool «${toolName}» must be a constructor function or an object with function in the «class» property`
-          );
-        }
-      }
+  public resolveBlockTool(toolName: string): BlockToolConstructor {
+    switch (toolName) {
+      case 'paragraph':
+        return Paragraph;
+      default:
+        throw new Error(`Unknown tool: ${toolName}`);
     }
   }
 
   /**
-<<<<<<< HEAD
    * Returns inline tools got from the EditorConfig tools
    */
   public getInlineTools(): InlineToolsConfig {
@@ -240,29 +130,4 @@
       link: LinkInlineTool,
     };
   };
-=======
-   * Returns internal tools
-   * Includes Bold, Italic, Link and Paragraph
-   */
-  get #internalTools(): UnifiedToolConfig {
-    return {
-      paragraph: {
-        /**
-         * @todo solve problems with types
-         */
-        class: Paragraph as unknown as BlockToolConstructor,
-        inlineToolbar: true,
-        isInternal: true,
-      },
-      bold: {
-        class: BoldInlineTool as unknown as InlineToolConstructor,
-        isInternal: true,
-      },
-      italic: {
-        class: ItalicInlineTool as unknown as InlineToolConstructor,
-        isInternal: true,
-      },
-    };
-  }
->>>>>>> 1c8dcf27
 }